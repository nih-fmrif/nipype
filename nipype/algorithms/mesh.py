--- conflicted
+++ resolved
@@ -13,17 +13,6 @@
 from __future__ import division
 from builtins import zip
 
-<<<<<<< HEAD
-import numpy as np
-from numpy import linalg as nla
-import os.path as op
-from ..external import six
-from .. import logging
-from ..interfaces.base import (BaseInterface, traits, TraitedSpec, File,
-                               BaseInterfaceInputSpec)
-from warnings import warn
-
-=======
 import os.path as op
 from warnings import warn
 
@@ -34,7 +23,6 @@
 from ..external.six import string_types
 from ..interfaces.base import (BaseInterface, traits, TraitedSpec, File,
                                BaseInterfaceInputSpec)
->>>>>>> 175a6deb
 iflogger = logging.getLogger('interface')
 
 
