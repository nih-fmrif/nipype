# -*- coding: utf-8 -*-
# emacs: -*- mode: python; py-indent-offset: 4; indent-tabs-mode: nil -*-
# vi: set ft=python sts=4 ts=4 sw=4 et:
'''
Miscellaneous algorithms

    Change directory to provide relative paths for doctests
    >>> import os
    >>> filepath = os.path.dirname(os.path.realpath(__file__))
    >>> datadir = os.path.realpath(os.path.join(filepath, '../testing/data'))
    >>> os.chdir(datadir)

'''
from __future__ import print_function, division, unicode_literals, absolute_import
from builtins import str, zip, range, open
from future.utils import raise_from

import os
import os.path as op

import nibabel as nb
import numpy as np
from math import floor, ceil
from scipy.ndimage.morphology import grey_dilation
from scipy.special import legendre
import scipy.io as sio
import itertools
import scipy.stats as stats
import warnings

from .. import logging
from . import metrics as nam
from ..interfaces.base import (BaseInterface, traits, TraitedSpec, File,
                               InputMultiPath, OutputMultiPath,
                               BaseInterfaceInputSpec, isdefined,
                               DynamicTraitedSpec, Undefined)
<<<<<<< HEAD
from nipype.utils.filemanip import fname_presuffix, split_filename

=======
from ..utils.filemanip import fname_presuffix, split_filename
>>>>>>> 10f28fe2
iflogger = logging.getLogger('interface')


class PickAtlasInputSpec(BaseInterfaceInputSpec):
    atlas = File(exists=True, desc="Location of the atlas that will be used.",
                 mandatory=True)
    labels = traits.Either(
        traits.Int, traits.List(traits.Int),
        desc=("Labels of regions that will be included in the mask. Must be\
        compatible with the atlas used."),
        mandatory=True
    )
    hemi = traits.Enum(
        'both', 'left', 'right',
        desc="Restrict the mask to only one hemisphere: left or right",
        usedefault=True
    )
    dilation_size = traits.Int(
        usedefault=True,
        desc="Defines how much the mask will be dilated (expanded in 3D)."
    )
    output_file = File(desc="Where to store the output mask.")


class PickAtlasOutputSpec(TraitedSpec):
    mask_file = File(exists=True, desc="output mask file")


class PickAtlas(BaseInterface):
    """Returns ROI masks given an atlas and a list of labels. Supports dilation
    and left right masking (assuming the atlas is properly aligned).
    """

    input_spec = PickAtlasInputSpec
    output_spec = PickAtlasOutputSpec

    def _run_interface(self, runtime):
        nim = self._get_brodmann_area()
        nb.save(nim, self._gen_output_filename())

        return runtime

    def _gen_output_filename(self):
        if not isdefined(self.inputs.output_file):
            output = fname_presuffix(fname=self.inputs.atlas, suffix="_mask",
                                     newpath=os.getcwd(), use_ext=True)
        else:
            output = os.path.realpath(self.inputs.output_file)
        return output

    def _get_brodmann_area(self):
        nii = nb.load(self.inputs.atlas)
        origdata = nii.get_data()
        newdata = np.zeros(origdata.shape)

        if not isinstance(self.inputs.labels, list):
            labels = [self.inputs.labels]
        else:
            labels = self.inputs.labels
        for lab in labels:
            newdata[origdata == lab] = 1
        if self.inputs.hemi == 'right':
            newdata[int(floor(float(origdata.shape[0]) / 2)):, :, :] = 0
        elif self.inputs.hemi == 'left':
            newdata[:int(ceil(float(origdata.shape[0]) / 2)), :, :] = 0

        if self.inputs.dilation_size != 0:
            newdata = grey_dilation(
                newdata, (2 * self.inputs.dilation_size + 1,
                          2 * self.inputs.dilation_size +
                          1,
                          2 * self.inputs.dilation_size + 1))

        return nb.Nifti1Image(newdata, nii.affine, nii.header)

    def _list_outputs(self):
        outputs = self._outputs().get()
        outputs['mask_file'] = self._gen_output_filename()
        return outputs


class SimpleThresholdInputSpec(BaseInterfaceInputSpec):
    volumes = InputMultiPath(
        File(exists=True), desc='volumes to be thresholded', mandatory=True)
    threshold = traits.Float(
        desc='volumes to be thresholdedeverything below this value will be set\
        to zero',
        mandatory=True
    )


class SimpleThresholdOutputSpec(TraitedSpec):
    thresholded_volumes = OutputMultiPath(
        File(exists=True), desc="thresholded volumes")


class SimpleThreshold(BaseInterface):
    """Applies a threshold to input volumes
    """
    input_spec = SimpleThresholdInputSpec
    output_spec = SimpleThresholdOutputSpec

    def _run_interface(self, runtime):
        for fname in self.inputs.volumes:
            img = nb.load(fname)
            data = np.array(img.get_data())

            active_map = data > self.inputs.threshold

            thresholded_map = np.zeros(data.shape)
            thresholded_map[active_map] = data[active_map]

            new_img = nb.Nifti1Image(thresholded_map, img.affine, img.header)
            _, base, _ = split_filename(fname)
            nb.save(new_img, base + '_thresholded.nii')

        return runtime

    def _list_outputs(self):
        outputs = self._outputs().get()
        outputs["thresholded_volumes"] = []
        for fname in self.inputs.volumes:
            _, base, _ = split_filename(fname)
            outputs["thresholded_volumes"].append(
                os.path.abspath(base + '_thresholded.nii'))
        return outputs


class ModifyAffineInputSpec(BaseInterfaceInputSpec):
    volumes = InputMultiPath(
        File(exists=True),
        desc='volumes which affine matrices will be modified',
        mandatory=True
    )
    transformation_matrix = traits.Array(
        value=np.eye(4),
        shape=(4, 4),
        desc="transformation matrix that will be left multiplied by the\
        affine matrix",
        usedefault=True
    )


class ModifyAffineOutputSpec(TraitedSpec):
    transformed_volumes = OutputMultiPath(File(exist=True))


class ModifyAffine(BaseInterface):
    """Left multiplies the affine matrix with a specified values. Saves the volume
    as a nifti file.
    """
    input_spec = ModifyAffineInputSpec
    output_spec = ModifyAffineOutputSpec

    def _gen_output_filename(self, name):
        _, base, _ = split_filename(name)
        return os.path.abspath(base + "_transformed.nii")

    def _run_interface(self, runtime):
        for fname in self.inputs.volumes:
            img = nb.load(fname)

            affine = img.affine
            affine = np.dot(self.inputs.transformation_matrix, affine)

            nb.save(nb.Nifti1Image(img.get_data(), affine, img.header),
                    self._gen_output_filename(fname))

        return runtime

    def _list_outputs(self):
        outputs = self._outputs().get()
        outputs['transformed_volumes'] = []
        for fname in self.inputs.volumes:
            outputs['transformed_volumes'].append(
                self._gen_output_filename(fname))
        return outputs


class CreateNiftiInputSpec(BaseInterfaceInputSpec):
    data_file = File(exists=True, mandatory=True, desc="ANALYZE img file")
    header_file = File(
        exists=True, mandatory=True, desc="corresponding ANALYZE hdr file")
    affine = traits.Array(desc="affine transformation array")


class CreateNiftiOutputSpec(TraitedSpec):
    nifti_file = File(exists=True)


class CreateNifti(BaseInterface):
    """Creates a nifti volume
    """
    input_spec = CreateNiftiInputSpec
    output_spec = CreateNiftiOutputSpec

    def _gen_output_file_name(self):
        _, base, _ = split_filename(self.inputs.data_file)
        return os.path.abspath(base + ".nii")

    def _run_interface(self, runtime):
        with open(self.inputs.header_file, 'rb') as hdr_file:
            hdr = nb.AnalyzeHeader.from_fileobj(hdr_file)

        if isdefined(self.inputs.affine):
            affine = self.inputs.affine
        else:
            affine = None

        with open(self.inputs.header_file, 'rb') as data_file:
            data = hdr.data_from_fileobj(data_file)

        img = nb.Nifti1Image(data, affine, hdr)
        nb.save(img, self._gen_output_file_name())

        return runtime

    def _list_outputs(self):
        outputs = self._outputs().get()
        outputs['nifti_file'] = self._gen_output_file_name()
        return outputs

class TSNRInputSpec(BaseInterfaceInputSpec):
    in_file = InputMultiPath(File(exists=True), mandatory=True,
                             desc='realigned 4D file or a list of 3D files')
    regress_poly = traits.Range(low=1, desc='Remove polynomials')
    tsnr_file = File('tsnr.nii.gz', usedefault=True, hash_files=False,
                     desc='output tSNR file')
    mean_file = File('mean.nii.gz', usedefault=True, hash_files=False,
                     desc='output mean file')
    stddev_file = File('stdev.nii.gz', usedefault=True, hash_files=False,
                       desc='output tSNR file')
    detrended_file = File('detrend.nii.gz', usedefault=True, hash_files=False,
                          desc='input file after detrending')


class TSNROutputSpec(TraitedSpec):
    tsnr_file = File(exists=True, desc='tsnr image file')
    mean_file = File(exists=True, desc='mean image file')
    stddev_file = File(exists=True, desc='std dev image file')
    detrended_file = File(desc='detrended input file')


class TSNR(BaseInterface):
    """Computes the time-course SNR for a time series

    Typically you want to run this on a realigned time-series.

    Example
    -------

    >>> tsnr = TSNR()
    >>> tsnr.inputs.in_file = 'functional.nii'
    >>> res = tsnr.run() # doctest: +SKIP

    """
    input_spec = TSNRInputSpec
    output_spec = TSNROutputSpec

    def _run_interface(self, runtime):
        img = nb.load(self.inputs.in_file[0])
        header = img.header.copy()
        vollist = [nb.load(filename) for filename in self.inputs.in_file]
        data = np.concatenate([vol.get_data().reshape(
            vol.get_shape()[:3] + (-1,)) for vol in vollist], axis=3)
        data = np.nan_to_num(data)

        if data.dtype.kind == 'i':
            header.set_data_dtype(np.float32)
            data = data.astype(np.float32)

        if isdefined(self.inputs.regress_poly):
            data = regress_poly(self.inputs.regress_poly, data)
            img = nb.Nifti1Image(data, img.get_affine(), header)
            nb.save(img, op.abspath(self.inputs.detrended_file))

        meanimg = np.mean(data, axis=3)
        stddevimg = np.std(data, axis=3)
        tsnr = np.zeros_like(meanimg)
        tsnr[stddevimg > 1.e-3] = meanimg[stddevimg > 1.e-3] / stddevimg[stddevimg > 1.e-3]
        img = nb.Nifti1Image(tsnr, img.get_affine(), header)
        nb.save(img, op.abspath(self.inputs.tsnr_file))
        img = nb.Nifti1Image(meanimg, img.get_affine(), header)
        nb.save(img, op.abspath(self.inputs.mean_file))
        img = nb.Nifti1Image(stddevimg, img.get_affine(), header)
        nb.save(img, op.abspath(self.inputs.stddev_file))
        return runtime

    def _list_outputs(self):
        outputs = self._outputs().get()
        for k in ['tsnr_file', 'mean_file', 'stddev_file']:
            outputs[k] = op.abspath(getattr(self.inputs, k))

        if isdefined(self.inputs.regress_poly):
            outputs['detrended_file'] = op.abspath(self.inputs.detrended_file)
        return outputs

def regress_poly(degree, data):
    ''' returns data with degree polynomial regressed out.
    The last dimension (i.e. data.shape[-1]) should be time.
    '''
    datashape = data.shape
    timepoints = datashape[-1]

    # Rearrange all voxel-wise time-series in rows
    data = data.reshape((-1, timepoints))

    # Generate design matrix
    X = np.ones((timepoints, 1))
    for i in range(degree):
        polynomial_func = legendre(i+1)
        value_array = np.linspace(-1, 1, timepoints)
        X = np.hstack((X, polynomial_func(value_array)[:, np.newaxis]))

    # Calculate coefficients
    betas = np.linalg.pinv(X).dot(data.T)

    # Estimation
    datahat = X[:, 1:].dot(betas[1:, ...]).T
    regressed_data = data - datahat

    # Back to original shape
    return regressed_data.reshape(datashape)

class GunzipInputSpec(BaseInterfaceInputSpec):
    in_file = File(exists=True, mandatory=True)


class GunzipOutputSpec(TraitedSpec):
    out_file = File(exists=True)


class Gunzip(BaseInterface):
    """Gunzip wrapper
    """
    input_spec = GunzipInputSpec
    output_spec = GunzipOutputSpec

    def _gen_output_file_name(self):
        _, base, ext = split_filename(self.inputs.in_file)
        if ext[-2:].lower() == ".gz":
            ext = ext[:-3]
        return os.path.abspath(base + ext[:-3])

    def _run_interface(self, runtime):
        import gzip
        with gzip.open(self.inputs.in_file, 'rb') as in_file:
            with open(self._gen_output_file_name(), 'wb') as out_file:
                out_file.write(in_file.read())
        return runtime

    def _list_outputs(self):
        outputs = self._outputs().get()
        outputs['out_file'] = self._gen_output_file_name()
        return outputs


def replaceext(in_list, ext):
    out_list = list()
    for filename in in_list:
        path, name, _ = split_filename(op.abspath(filename))
        out_name = op.join(path, name) + ext
        out_list.append(out_name)
    return out_list


def matlab2csv(in_array, name, reshape):
    output_array = np.asarray(in_array)
    if reshape:
        if len(np.shape(output_array)) > 1:
            output_array = np.reshape(output_array, (
                np.shape(output_array)[0] * np.shape(output_array)[1], 1))
            iflogger.info(np.shape(output_array))
    output_name = op.abspath(name + '.csv')
    np.savetxt(output_name, output_array, delimiter=',')
    return output_name


class Matlab2CSVInputSpec(TraitedSpec):
    in_file = File(exists=True, mandatory=True, desc='Input MATLAB .mat file')
    reshape_matrix = traits.Bool(
        True, usedefault=True,
        desc='The output of this interface is meant for R, so matrices will be\
        reshaped to vectors by default.'
    )


class Matlab2CSVOutputSpec(TraitedSpec):
    csv_files = OutputMultiPath(
        File(desc='Output CSV files for each variable saved in the input .mat\
        file')
    )


class Matlab2CSV(BaseInterface):
    """Simple interface to save the components of a MATLAB .mat file as a text
    file with comma-separated values (CSVs).

    CSV files are easily loaded in R, for use in statistical processing.
    For further information, see cran.r-project.org/doc/manuals/R-data.pdf

    Example
    -------

    >>> from nipype.algorithms import misc
    >>> mat2csv = misc.Matlab2CSV()
    >>> mat2csv.inputs.in_file = 'cmatrix.mat'
    >>> mat2csv.run() # doctest: +SKIP
    """
    input_spec = Matlab2CSVInputSpec
    output_spec = Matlab2CSVOutputSpec

    def _run_interface(self, runtime):
        in_dict = sio.loadmat(op.abspath(self.inputs.in_file))

        # Check if the file has multiple variables in it. If it does, loop
        # through them and save them as individual CSV files.
        # If not, save the variable as a single CSV file using the input file
        # name and a .csv extension.

        saved_variables = list()
        for key in list(in_dict.keys()):
            if not key.startswith('__'):
                if isinstance(in_dict[key][0], np.ndarray):
                    saved_variables.append(key)
                else:
                    iflogger.info('One of the keys in the input file, {k}, is not a Numpy array'.format(k=key))

        if len(saved_variables) > 1:
            iflogger.info(
                '{N} variables found:'.format(N=len(saved_variables)))
            iflogger.info(saved_variables)
            for variable in saved_variables:
                iflogger.info(
                    '...Converting {var} - type {ty} - to\
                    CSV'.format(var=variable, ty=type(in_dict[variable]))
                )
                matlab2csv(
                    in_dict[variable], variable, self.inputs.reshape_matrix)
        elif len(saved_variables) == 1:
            _, name, _ = split_filename(self.inputs.in_file)
            variable = saved_variables[0]
            iflogger.info('Single variable found {var}, type {ty}:'.format(
                var=variable, ty=type(in_dict[variable])))
            iflogger.info('...Converting {var} to CSV from {f}'.format(
                var=variable, f=self.inputs.in_file))
            matlab2csv(in_dict[variable], name, self.inputs.reshape_matrix)
        else:
            iflogger.error('No values in the MATLAB file?!')
        return runtime

    def _list_outputs(self):
        outputs = self.output_spec().get()
        in_dict = sio.loadmat(op.abspath(self.inputs.in_file))
        saved_variables = list()
        for key in list(in_dict.keys()):
            if not key.startswith('__'):
                if isinstance(in_dict[key][0], np.ndarray):
                    saved_variables.append(key)
                else:
                    iflogger.error('One of the keys in the input file, {k}, is\
                                   not a Numpy array'.format(k=key))

        if len(saved_variables) > 1:
            outputs['csv_files'] = replaceext(saved_variables, '.csv')
        elif len(saved_variables) == 1:
            _, name, ext = split_filename(self.inputs.in_file)
            outputs['csv_files'] = op.abspath(name + '.csv')
        else:
            iflogger.error('No values in the MATLAB file?!')
        return outputs


def merge_csvs(in_list):
    for idx, in_file in enumerate(in_list):
        try:
            in_array = np.loadtxt(in_file, delimiter=',')
        except ValueError as ex:
            try:
                in_array = np.loadtxt(in_file, delimiter=',', skiprows=1)
            except ValueError as ex:
                with open(in_file, 'r') as first:
                    header_line = first.readline()

                header_list = header_line.split(',')
                n_cols = len(header_list)
                try:
                    in_array = np.loadtxt(
                        in_file, delimiter=',', skiprows=1,
                        usecols=list(range(1, n_cols))
                    )
                except ValueError as ex:
                    in_array = np.loadtxt(
                        in_file, delimiter=',', skiprows=1, usecols=list(range(1, n_cols - 1)))
        if idx == 0:
            out_array = in_array
        else:
            out_array = np.dstack((out_array, in_array))
    out_array = np.squeeze(out_array)
    iflogger.info('Final output array shape:')
    iflogger.info(np.shape(out_array))
    return out_array


def remove_identical_paths(in_files):
    import os.path as op
    from ..utils.filemanip import split_filename
    if len(in_files) > 1:
        out_names = list()
        commonprefix = op.commonprefix(in_files)
        lastslash = commonprefix.rfind('/')
        commonpath = commonprefix[0:(lastslash + 1)]
        for fileidx, in_file in enumerate(in_files):
            path, name, ext = split_filename(in_file)
            in_file = op.join(path, name)
            name = in_file.replace(commonpath, '')
            name = name.replace('_subject_id_', '')
            out_names.append(name)
    else:
        path, name, ext = split_filename(in_files[0])
        out_names = [name]
    return out_names


def maketypelist(rowheadings, shape, extraheadingBool, extraheading):
    typelist = []
    if rowheadings:
        typelist.append(('heading', 'a40'))
    if len(shape) > 1:
        for idx in range(1, (min(shape) + 1)):
            typelist.append((str(idx), float))
    else:
        for idx in range(1, (shape[0] + 1)):
            typelist.append((str(idx), float))
    if extraheadingBool:
        typelist.append((extraheading, 'a40'))
    iflogger.info(typelist)
    return typelist


def makefmtlist(output_array, typelist, rowheadingsBool,
                shape, extraheadingBool):
    fmtlist = []
    if rowheadingsBool:
        fmtlist.append('%s')
    if len(shape) > 1:
        output = np.zeros(max(shape), typelist)
        for idx in range(1, min(shape) + 1):
            output[str(idx)] = output_array[:, idx - 1]
            fmtlist.append('%f')
    else:
        output = np.zeros(1, typelist)
        for idx in range(1, len(output_array) + 1):
            output[str(idx)] = output_array[idx - 1]
            fmtlist.append('%f')
    if extraheadingBool:
        fmtlist.append('%s')
    fmt = ','.join(fmtlist)
    return fmt, output


class MergeCSVFilesInputSpec(TraitedSpec):
    in_files = InputMultiPath(File(exists=True), mandatory=True,
                              desc='Input comma-separated value (CSV) files')
    out_file = File('merged.csv', usedefault=True,
                    desc='Output filename for merged CSV file')
    column_headings = traits.List(
        traits.Str, desc='List of column headings to save in merged CSV file\
        (must be equal to number of input files). If left undefined, these\
        will be pulled from the input filenames.')
    row_headings = traits.List(
        traits.Str, desc='List of row headings to save in merged CSV file\
        (must be equal to number of rows in the input files).')
    row_heading_title = traits.Str(
        'label', usedefault=True, desc='Column heading for the row headings\
         added')
    extra_column_heading = traits.Str(
        desc='New heading to add for the added field.')
    extra_field = traits.Str(
        desc='New field to add to each row. This is useful for saving the\
        group or subject ID in the file.')


class MergeCSVFilesOutputSpec(TraitedSpec):
    csv_file = File(desc='Output CSV file containing columns ')


class MergeCSVFiles(BaseInterface):
    """This interface is designed to facilitate data loading in the R environment.
    It takes input CSV files and merges them into a single CSV file.
    If provided, it will also incorporate column heading names into the
    resulting CSV file.

    CSV files are easily loaded in R, for use in statistical processing.
    For further information, see cran.r-project.org/doc/manuals/R-data.pdf

    Example
    -------

    >>> from nipype.algorithms import misc
    >>> mat2csv = misc.MergeCSVFiles()
    >>> mat2csv.inputs.in_files = ['degree.mat','clustering.mat']
    >>> mat2csv.inputs.column_headings = ['degree','clustering']
    >>> mat2csv.run() # doctest: +SKIP
    """
    input_spec = MergeCSVFilesInputSpec
    output_spec = MergeCSVFilesOutputSpec

    def _run_interface(self, runtime):
        extraheadingBool = False
        extraheading = ''
        rowheadingsBool = False
        """
        This block defines the column headings.
        """
        if isdefined(self.inputs.column_headings):
            iflogger.info('Column headings have been provided:')
            headings = self.inputs.column_headings
        else:
            iflogger.info(
                'Column headings not provided! Pulled from input filenames:')
            headings = remove_identical_paths(self.inputs.in_files)

        if isdefined(self.inputs.extra_field):
            if isdefined(self.inputs.extra_column_heading):
                extraheading = self.inputs.extra_column_heading
                iflogger.info('Extra column heading provided: {col}'.format(
                    col=extraheading))
            else:
                extraheading = 'type'
                iflogger.info(
                    'Extra column heading was not defined. Using "type"')
            headings.append(extraheading)
            extraheadingBool = True

        if len(self.inputs.in_files) == 1:
            iflogger.warn('Only one file input!')

        if isdefined(self.inputs.row_headings):
            iflogger.info('Row headings have been provided. Adding "labels"\
                          column header.')
            prefix = '"{p}","'.format(p=self.inputs.row_heading_title)
            csv_headings = prefix + '","'.join(itertools.chain(
                headings)) + '"\n'
            rowheadingsBool = True
        else:
            iflogger.info('Row headings have not been provided.')
            csv_headings = '"' + '","'.join(itertools.chain(headings)) + '"\n'

        iflogger.info('Final Headings:')
        iflogger.info(csv_headings)

        """
        Next we merge the arrays and define the output text file
        """

        output_array = merge_csvs(self.inputs.in_files)
        _, name, ext = split_filename(self.inputs.out_file)
        if not ext == '.csv':
            ext = '.csv'

        out_file = op.abspath(name + ext)
        with open(out_file, 'w') as file_handle:
            file_handle.write(csv_headings)

        shape = np.shape(output_array)
        typelist = maketypelist(
            rowheadingsBool, shape, extraheadingBool, extraheading)
        fmt, output = makefmtlist(
            output_array, typelist, rowheadingsBool, shape, extraheadingBool)

        if rowheadingsBool:
            row_heading_list = self.inputs.row_headings
            row_heading_list_with_quotes = []
            for row_heading in row_heading_list:
                row_heading_with_quotes = '"' + row_heading + '"'
                row_heading_list_with_quotes.append(row_heading_with_quotes)
            row_headings = np.array(row_heading_list_with_quotes, dtype='|S40')
            output['heading'] = row_headings

        if isdefined(self.inputs.extra_field):
            extrafieldlist = []
            if len(shape) > 1:
                mx = shape[0]
            else:
                mx = 1
            for idx in range(0, mx):
                extrafieldlist.append(self.inputs.extra_field)
            iflogger.info(len(extrafieldlist))
            output[extraheading] = extrafieldlist
        iflogger.info(output)
        iflogger.info(fmt)
        with open(out_file, 'a') as file_handle:
            np.savetxt(file_handle, output, fmt, delimiter=',')

        return runtime

    def _list_outputs(self):
        outputs = self.output_spec().get()
        _, name, ext = split_filename(self.inputs.out_file)
        if not ext == '.csv':
            ext = '.csv'
        out_file = op.abspath(name + ext)
        outputs['csv_file'] = out_file
        return outputs


class AddCSVColumnInputSpec(TraitedSpec):
    in_file = File(exists=True, mandatory=True,
                   desc='Input comma-separated value (CSV) files')
    out_file = File('extra_heading.csv', usedefault=True,
                    desc='Output filename for merged CSV file')
    extra_column_heading = traits.Str(
        desc='New heading to add for the added field.')
    extra_field = traits.Str(
        desc='New field to add to each row. This is useful for saving the\
        group or subject ID in the file.')


class AddCSVColumnOutputSpec(TraitedSpec):
    csv_file = File(desc='Output CSV file containing columns ')


class AddCSVColumn(BaseInterface):
    """Short interface to add an extra column and field to a text file

    Example
    -------

    >>> from nipype.algorithms import misc
    >>> addcol = misc.AddCSVColumn()
    >>> addcol.inputs.in_file = 'degree.csv'
    >>> addcol.inputs.extra_column_heading = 'group'
    >>> addcol.inputs.extra_field = 'male'
    >>> addcol.run() # doctest: +SKIP
    """
    input_spec = AddCSVColumnInputSpec
    output_spec = AddCSVColumnOutputSpec

    def _run_interface(self, runtime):
        in_file = open(self.inputs.in_file, 'r')
        _, name, ext = split_filename(self.inputs.out_file)
        if not ext == '.csv':
            ext = '.csv'
        out_file = op.abspath(name + ext)

        out_file = open(out_file, 'w')
        firstline = in_file.readline()
        firstline = firstline.replace('\n', '')
        new_firstline = firstline + ',"' + \
            self.inputs.extra_column_heading + '"\n'
        out_file.write(new_firstline)
        for line in in_file:
            new_line = line.replace('\n', '')
            new_line = new_line + ',' + self.inputs.extra_field + '\n'
            out_file.write(new_line)
        in_file.close()
        out_file.close()
        return runtime

    def _list_outputs(self):
        outputs = self.output_spec().get()
        _, name, ext = split_filename(self.inputs.out_file)
        if not ext == '.csv':
            ext = '.csv'
        out_file = op.abspath(name + ext)
        outputs['csv_file'] = out_file
        return outputs


class AddCSVRowInputSpec(DynamicTraitedSpec, BaseInterfaceInputSpec):
    in_file = traits.File(mandatory=True,
                          desc='Input comma-separated value (CSV) files')
    _outputs = traits.Dict(traits.Any, value={}, usedefault=True)

    def __setattr__(self, key, value):
        if key not in self.copyable_trait_names():
            if not isdefined(value):
                super(AddCSVRowInputSpec, self).__setattr__(key, value)
            self._outputs[key] = value
        else:
            if key in self._outputs:
                self._outputs[key] = value
            super(AddCSVRowInputSpec, self).__setattr__(key, value)


class AddCSVRowOutputSpec(TraitedSpec):
    csv_file = File(desc='Output CSV file containing rows ')


class AddCSVRow(BaseInterface):

    """Simple interface to add an extra row to a csv file

    .. note:: Requires `pandas <http://pandas.pydata.org/>`_

    .. warning:: Multi-platform thread-safe execution is possible with
        `lockfile <https://pythonhosted.org/lockfile/lockfile.html>`_. Please
        recall that (1) this module is alpha software; and (2) it should be
        installed for thread-safe writing.
        If lockfile is not installed, then the interface is not thread-safe.


    Example
    -------

    >>> from nipype.algorithms import misc
    >>> addrow = misc.AddCSVRow()
    >>> addrow.inputs.in_file = 'scores.csv'
    >>> addrow.inputs.si = 0.74
    >>> addrow.inputs.di = 0.93
    >>> addrow.inputs.subject_id = 'S400'
    >>> addrow.inputs.list_of_values = [ 0.4, 0.7, 0.3 ]
    >>> addrow.run() # doctest: +SKIP
    """
    input_spec = AddCSVRowInputSpec
    output_spec = AddCSVRowOutputSpec

    def __init__(self, infields=None, force_run=True, **kwargs):
        super(AddCSVRow, self).__init__(**kwargs)
        undefined_traits = {}
        self._infields = infields
        self._have_lock = False
        self._lock = None

        if infields:
            for key in infields:
                self.inputs.add_trait(key, traits.Any)
                self.inputs._outputs[key] = Undefined
                undefined_traits[key] = Undefined
        self.inputs.trait_set(trait_change_notify=False, **undefined_traits)

        if force_run:
            self._always_run = True

    def _run_interface(self, runtime):
        try:
            import pandas as pd
        except ImportError as e:
            raise_from(ImportError('This interface requires pandas '
                                    '(http://pandas.pydata.org/) to run.'), e)

        try:
            import lockfile as pl
            self._have_lock = True
        except ImportError:
            from warnings import warn
            warn(('Python module lockfile was not found: AddCSVRow will not be'
                  ' thread-safe in multi-processor execution'))

        input_dict = {}
        for key, val in list(self.inputs._outputs.items()):
            # expand lists to several columns
            if key == 'trait_added' and val in self.inputs.copyable_trait_names():
                continue

            if isinstance(val, list):
                for i, v in enumerate(val):
                    input_dict['%s_%d' % (key, i)] = v
            else:
                input_dict[key] = val

        df = pd.DataFrame([input_dict])

        if self._have_lock:
            self._lock = pl.FileLock(self.inputs.in_file)

            # Acquire lock
            self._lock.acquire()

        if op.exists(self.inputs.in_file):
            formerdf = pd.read_csv(self.inputs.in_file, index_col=0)
            df = pd.concat([formerdf, df], ignore_index=True)

        with open(self.inputs.in_file, 'w') as f:
            df.to_csv(f)

        if self._have_lock:
            self._lock.release()

        # Using nipype.external.portalocker this might be something like:
        # with pl.Lock(self.inputs.in_file, timeout=1) as fh:
        #     if op.exists(fh):
        #         formerdf = pd.read_csv(fh, index_col=0)
        #         df = pd.concat([formerdf, df], ignore_index=True)
        #         df.to_csv(fh)

        return runtime

    def _list_outputs(self):
        outputs = self.output_spec().get()
        outputs['csv_file'] = self.inputs.in_file
        return outputs

    def _outputs(self):
        return self._add_output_traits(super(AddCSVRow, self)._outputs())

    def _add_output_traits(self, base):
        return base


class CalculateNormalizedMomentsInputSpec(TraitedSpec):
    timeseries_file = File(
        exists=True, mandatory=True,
        desc='Text file with timeseries in columns and timepoints in rows,\
        whitespace separated')
    moment = traits.Int(
        mandatory=True,
        desc="Define which moment should be calculated, 3 for skewness, 4 for\
        kurtosis.")


class CalculateNormalizedMomentsOutputSpec(TraitedSpec):
    moments = traits.List(traits.Float(), desc='Moments')


class CalculateNormalizedMoments(BaseInterface):
    """Calculates moments of timeseries.

    Example
    -------

    >>> from nipype.algorithms import misc
    >>> skew = misc.CalculateNormalizedMoments()
    >>> skew.inputs.moment = 3
    >>> skew.inputs.timeseries_file = 'timeseries.txt'
    >>> skew.run() # doctest: +SKIP
    """
    input_spec = CalculateNormalizedMomentsInputSpec
    output_spec = CalculateNormalizedMomentsOutputSpec

    def _run_interface(self, runtime):

        self._moments = calc_moments(
            self.inputs.timeseries_file, self.inputs.moment)
        return runtime

    def _list_outputs(self):
        outputs = self.output_spec().get()
        outputs['skewness'] = self._moments
        return outputs


def calc_moments(timeseries_file, moment):
    """Returns nth moment (3 for skewness, 4 for kurtosis) of timeseries
    (list of values; one per timeseries).

    Keyword arguments:
    timeseries_file -- text file with white space separated timepoints in rows

    """
    timeseries = np.genfromtxt(timeseries_file)

    m2 = stats.moment(timeseries, 2, axis=0)
    m3 = stats.moment(timeseries, moment, axis=0)
    zero = (m2 == 0)
    return np.where(zero, 0, m3 / m2 ** (moment / 2.0))


class AddNoiseInputSpec(TraitedSpec):
    in_file = File(exists=True, mandatory=True,
                   desc='input image that will be corrupted with noise')
    in_mask = File(exists=True, desc=('input mask, voxels outside this mask '
                                      'will be considered background'))
    snr = traits.Float(10.0, desc='desired output SNR in dB', usedefault=True)
    dist = traits.Enum('normal', 'rician', usedefault=True, mandatory=True,
                       desc=('desired noise distribution'))
    bg_dist = traits.Enum('normal', 'rayleigh', usedefault=True, mandatory=True,
                          desc=('desired noise distribution, currently '
                                'only normal is implemented'))
    out_file = File(desc='desired output filename')


class AddNoiseOutputSpec(TraitedSpec):
    out_file = File(exists=True, desc='corrupted image')


class AddNoise(BaseInterface):
    """
    Corrupts with noise the input image


    Example
    -------
    >>> from nipype.algorithms.misc import AddNoise
    >>> noise = AddNoise()
    >>> noise.inputs.in_file = 'T1.nii'
    >>> noise.inputs.in_mask = 'mask.nii'
    >>> noise.snr = 30.0
    >>> noise.run() # doctest: +SKIP

    """
    input_spec = AddNoiseInputSpec
    output_spec = AddNoiseOutputSpec

    def _run_interface(self, runtime):
        in_image = nb.load(self.inputs.in_file)
        in_data = in_image.get_data()
        snr = self.inputs.snr

        if isdefined(self.inputs.in_mask):
            in_mask = nb.load(self.inputs.in_mask).get_data()
        else:
            in_mask = np.ones_like(in_data)

        result = self.gen_noise(in_data, mask=in_mask, snr_db=snr,
                                dist=self.inputs.dist, bg_dist=self.inputs.bg_dist)
        res_im = nb.Nifti1Image(result, in_image.affine, in_image.header)
        res_im.to_filename(self._gen_output_filename())
        return runtime

    def _gen_output_filename(self):
        if not isdefined(self.inputs.out_file):
            _, base, ext = split_filename(self.inputs.in_file)
            out_file = os.path.abspath('%s_SNR%03.2f%s' % (base, self.inputs.snr, ext))
        else:
            out_file = self.inputs.out_file

        return out_file

    def _list_outputs(self):
        outputs = self.output_spec().get()
        outputs['out_file'] = self._gen_output_filename()
        return outputs

    def gen_noise(self, image, mask=None, snr_db=10.0, dist='normal', bg_dist='normal'):
        """
        Generates a copy of an image with a certain amount of
        added gaussian noise (rayleigh for background in mask)
        """
        from math import sqrt
        snr = sqrt(np.power(10.0, snr_db / 10.0))

        if mask is None:
            mask = np.ones_like(image)
        else:
            mask[mask > 0] = 1
            mask[mask < 1] = 0

            if mask.ndim < image.ndim:
                mask = np.rollaxis(np.array([mask] * image.shape[3]), 0, 4)

        signal = image[mask > 0].reshape(-1)

        if dist == 'normal':
            signal = signal - signal.mean()
            sigma_n = sqrt(signal.var() / snr)
            noise = np.random.normal(size=image.shape, scale=sigma_n)

            if (np.any(mask == 0)) and (bg_dist == 'rayleigh'):
                bg_noise = np.random.rayleigh(size=image.shape, scale=sigma_n)
                noise[mask == 0] = bg_noise[mask == 0]

            im_noise = image + noise

        elif dist == 'rician':
            sigma_n = signal.mean() / snr
            n_1 = np.random.normal(size=image.shape, scale=sigma_n)
            n_2 = np.random.normal(size=image.shape, scale=sigma_n)
            stde_1 = n_1 / sqrt(2.0)
            stde_2 = n_2 / sqrt(2.0)
            im_noise = np.sqrt((image + stde_1)**2 + (stde_2)**2)
        else:
            raise NotImplementedError(('Only normal and rician distributions '
                                       'are supported'))

        return im_noise


class NormalizeProbabilityMapSetInputSpec(TraitedSpec):
    in_files = InputMultiPath(File(exists=True, mandatory=True,
                                   desc='The tpms to be normalized'))
    in_mask = File(exists=True,
                   desc='Masked voxels must sum up 1.0, 0.0 otherwise.')


class NormalizeProbabilityMapSetOutputSpec(TraitedSpec):
    out_files = OutputMultiPath(File(exists=True),
                                desc="normalized maps")


class NormalizeProbabilityMapSet(BaseInterface):
    """ Returns the input tissue probability maps (tpms, aka volume fractions)
    normalized to sum up 1.0 at each voxel within the mask.

    .. note:: Please recall this is not a spatial normalization algorithm


    Example
    -------

    >>> from nipype.algorithms import misc
    >>> normalize = misc.NormalizeProbabilityMapSet()
    >>> normalize.inputs.in_files = [ 'tpm_00.nii.gz', 'tpm_01.nii.gz', \
'tpm_02.nii.gz' ]
    >>> normalize.inputs.in_mask = 'tpms_msk.nii.gz'
    >>> normalize.run() # doctest: +SKIP
    """
    input_spec = NormalizeProbabilityMapSetInputSpec
    output_spec = NormalizeProbabilityMapSetOutputSpec

    def _run_interface(self, runtime):
        mask = None

        if isdefined(self.inputs.in_mask):
            mask = self.inputs.in_mask

        self._out_filenames = normalize_tpms(self.inputs.in_files, mask)
        return runtime

    def _list_outputs(self):
        outputs = self.output_spec().get()
        outputs['out_files'] = self._out_filenames
        return outputs


class SplitROIsInputSpec(TraitedSpec):
    in_file = File(exists=True, mandatory=True,
                   desc='file to be splitted')
    in_mask = File(exists=True, desc='only process files inside mask')
    roi_size = traits.Tuple(traits.Int, traits.Int, traits.Int,
                            desc='desired ROI size')


class SplitROIsOutputSpec(TraitedSpec):
    out_files = OutputMultiPath(File(exists=True),
                                desc='the resulting ROIs')
    out_masks = OutputMultiPath(File(exists=True),
                                desc='a mask indicating valid values')
    out_index = OutputMultiPath(File(exists=True),
                                desc='arrays keeping original locations')


class SplitROIs(BaseInterface):
    """
    Splits a 3D image in small chunks to enable parallel processing.
    ROIs keep time series structure in 4D images.

    Example
    -------

    >>> from nipype.algorithms import misc
    >>> rois = misc.SplitROIs()
    >>> rois.inputs.in_file = 'diffusion.nii'
    >>> rois.inputs.in_mask = 'mask.nii'
    >>> rois.run() # doctest: +SKIP

    """
    input_spec = SplitROIsInputSpec
    output_spec = SplitROIsOutputSpec

    def _run_interface(self, runtime):
        mask = None
        roisize = None
        self._outnames = {}

        if isdefined(self.inputs.in_mask):
            mask = self.inputs.in_mask
        if isdefined(self.inputs.roi_size):
            roisize = self.inputs.roi_size

        res = split_rois(self.inputs.in_file,
                         mask, roisize)
        self._outnames['out_files'] = res[0]
        self._outnames['out_masks'] = res[1]
        self._outnames['out_index'] = res[2]
        return runtime

    def _list_outputs(self):
        outputs = self.output_spec().get()
        for k, v in list(self._outnames.items()):
            outputs[k] = v
        return outputs


class MergeROIsInputSpec(TraitedSpec):
    in_files = InputMultiPath(File(exists=True, mandatory=True,
                                   desc='files to be re-merged'))
    in_index = InputMultiPath(File(exists=True, mandatory=True),
                              desc='array keeping original locations')
    in_reference = File(exists=True, desc='reference file')


class MergeROIsOutputSpec(TraitedSpec):
    merged_file = File(exists=True, desc='the recomposed file')


class MergeROIs(BaseInterface):
    """
    Splits a 3D image in small chunks to enable parallel processing.
    ROIs keep time series structure in 4D images.

    Example
    -------

    >>> from nipype.algorithms import misc
    >>> rois = misc.MergeROIs()
    >>> rois.inputs.in_files = ['roi%02d.nii' % i for i in range(1, 6)]
    >>> rois.inputs.in_reference = 'mask.nii'
    >>> rois.inputs.in_index = ['roi%02d_idx.npz' % i for i in range(1, 6)]
    >>> rois.run() # doctest: +SKIP

    """
    input_spec = MergeROIsInputSpec
    output_spec = MergeROIsOutputSpec

    def _run_interface(self, runtime):
        res = merge_rois(self.inputs.in_files,
                         self.inputs.in_index,
                         self.inputs.in_reference)
        self._merged = res
        return runtime

    def _list_outputs(self):
        outputs = self.output_spec().get()
        outputs['merged_file'] = self._merged
        return outputs


def normalize_tpms(in_files, in_mask=None, out_files=[]):
    """
    Returns the input tissue probability maps (tpms, aka volume fractions)
    normalized to sum up 1.0 at each voxel within the mask.
    """
    import nibabel as nib
    import numpy as np
    import os.path as op

    in_files = np.atleast_1d(in_files).tolist()

    if len(out_files) != len(in_files):
        for i, finname in enumerate(in_files):
            fname, fext = op.splitext(op.basename(finname))
            if fext == '.gz':
                fname, fext2 = op.splitext(fname)
                fext = fext2 + fext

            out_file = op.abspath('%s_norm_%02d%s' % (fname, i, fext))
            out_files += [out_file]

    imgs = [nib.load(fim) for fim in in_files]

    if len(in_files) == 1:
        img_data = imgs[0].get_data()
        img_data[img_data > 0.0] = 1.0
        hdr = imgs[0].header.copy()
        hdr['data_type'] = 16
        hdr.set_data_dtype(np.float32)
        nib.save(nib.Nifti1Image(img_data.astype(np.float32), imgs[0].affine,
                                 hdr), out_files[0])
        return out_files[0]

    img_data = np.array([im.get_data() for im in imgs]).astype(np.float32)
    # img_data[img_data>1.0] = 1.0
    img_data[img_data < 0.0] = 0.0
    weights = np.sum(img_data, axis=0)

    msk = np.ones_like(imgs[0].get_data())
    msk[weights <= 0] = 0

    if in_mask is not None:
        msk = nib.load(in_mask).get_data()
        msk[msk <= 0] = 0
        msk[msk > 0] = 1

    msk = np.ma.masked_equal(msk, 0)

    for i, out_file in enumerate(out_files):
        data = np.ma.masked_equal(img_data[i], 0)
        probmap = data / weights
        hdr = imgs[i].header.copy()
        hdr['data_type'] = 16
        hdr.set_data_dtype('float32')
        nib.save(nib.Nifti1Image(probmap.astype(np.float32), imgs[i].affine,
                                 hdr), out_file)

    return out_files


def split_rois(in_file, mask=None, roishape=None):
    """
    Splits an image in ROIs for parallel processing
    """
    import nibabel as nb
    import numpy as np
    from math import sqrt, ceil
    import os.path as op

    if roishape is None:
        roishape = (10, 10, 1)

    im = nb.load(in_file)
    imshape = im.shape
    dshape = imshape[:3]
    nvols = imshape[-1]
    roisize = roishape[0] * roishape[1] * roishape[2]
    droishape = (roishape[0], roishape[1], roishape[2], nvols)

    if mask is not None:
        mask = nb.load(mask).get_data()
        mask[mask > 0] = 1
        mask[mask < 1] = 0
    else:
        mask = np.ones(dshape)

    mask = mask.reshape(-1).astype(np.uint8)
    nzels = np.nonzero(mask)
    els = np.sum(mask)
    nrois = int(ceil(els / float(roisize)))

    data = im.get_data().reshape((mask.size, -1))
    data = np.squeeze(data.take(nzels, axis=0))
    nvols = data.shape[-1]

    roidefname = op.abspath('onesmask.nii.gz')
    nb.Nifti1Image(np.ones(roishape, dtype=np.uint8), None,
                   None).to_filename(roidefname)

    out_files = []
    out_mask = []
    out_idxs = []

    for i in range(nrois):
        first = i * roisize
        last = (i + 1) * roisize
        fill = 0

        if last > els:
            fill = last - els
            last = els

        droi = data[first:last, ...]
        iname = op.abspath('roi%010d_idx' % i)
        out_idxs.append(iname + '.npz')
        np.savez(iname, (nzels[0][first:last],))

        if fill > 0:
            droi = np.vstack((droi, np.zeros((fill, nvols), dtype=np.float32)))
            partialmsk = np.ones((roisize,), dtype=np.uint8)
            partialmsk[-fill:] = 0
            partname = op.abspath('partialmask.nii.gz')
            nb.Nifti1Image(partialmsk.reshape(roishape), None,
                           None).to_filename(partname)
            out_mask.append(partname)
        else:
            out_mask.append(roidefname)

        fname = op.abspath('roi%010d.nii.gz' % i)
        nb.Nifti1Image(droi.reshape(droishape),
                       None, None).to_filename(fname)
        out_files.append(fname)
    return out_files, out_mask, out_idxs


def merge_rois(in_files, in_idxs, in_ref,
               dtype=None, out_file=None):
    """
    Re-builds an image resulting from a parallelized processing
    """
    import nibabel as nb
    import numpy as np
    import os.path as op
    import subprocess as sp

    if out_file is None:
        out_file = op.abspath('merged.nii.gz')

    if dtype is None:
        dtype = np.float32

    # if file is compressed, uncompress using os
    # to avoid memory errors
    if op.splitext(in_ref)[1] == '.gz':
        try:
            iflogger.info('uncompress %i' % in_ref)
            sp.check_call(['gunzip', in_ref], stdout=sp.PIPE, shell=True)
            in_ref = op.splitext(in_ref)[0]
        except:
            pass

    ref = nb.load(in_ref)
    aff = ref.affine
    hdr = ref.header.copy()
    rsh = ref.shape
    del ref
    npix = rsh[0] * rsh[1] * rsh[2]
    fcdata = nb.load(in_files[0]).get_data()

    if fcdata.ndim == 4:
        ndirs = fcdata.shape[-1]
    else:
        ndirs = 1
    newshape = (rsh[0], rsh[1], rsh[2], ndirs)
    hdr.set_data_dtype(dtype)
    hdr.set_xyzt_units('mm', 'sec')

    if ndirs < 300:
        data = np.zeros((npix, ndirs))
        for cname, iname in zip(in_files, in_idxs):
            f = np.load(iname)
            idxs = np.squeeze(f['arr_0'])
            cdata = nb.load(cname).get_data().reshape(-1, ndirs)
            nels = len(idxs)
            idata = (idxs, )
            try:
                data[idata, ...] = cdata[0:nels, ...]
            except:
                print(('Consistency between indexes and chunks was '
                       'lost: data=%s, chunk=%s') % (str(data.shape),
                                                     str(cdata.shape)))
                raise

        hdr.set_data_shape(newshape)
        nb.Nifti1Image(data.reshape(newshape).astype(dtype),
                       aff, hdr).to_filename(out_file)

    else:
        hdr.set_data_shape(rsh[:3])
        nii = []
        for d in range(ndirs):
            fname = op.abspath('vol%06d.nii' % d)
            nb.Nifti1Image(np.zeros(rsh[:3]), aff, hdr).to_filename(fname)
            nii.append(fname)

        for cname, iname in zip(in_files, in_idxs):
            f = np.load(iname)
            idxs = np.squeeze(f['arr_0'])

            for d, fname in enumerate(nii):
                data = nb.load(fname).get_data().reshape(-1)
                cdata = nb.load(cname).get_data().reshape(-1, ndirs)[:, d]
                nels = len(idxs)
                idata = (idxs, )
                data[idata] = cdata[0:nels]
                nb.Nifti1Image(data.reshape(rsh[:3]),
                               aff, hdr).to_filename(fname)

        imgs = [nb.load(im) for im in nii]
        allim = nb.concat_images(imgs)
        allim.to_filename(out_file)

    return out_file


# Deprecated interfaces ------------------------------------------------------

class Distance(nam.Distance):
    """Calculates distance between two volumes.

    .. deprecated:: 0.10.0
       Use :py:class:`nipype.algorithms.metrics.Distance` instead.
    """
    def __init__(self, **inputs):
        super(nam.Distance, self).__init__(**inputs)
        warnings.warn(("This interface has been deprecated since 0.10.0,"
                       " please use nipype.algorithms.metrics.Distance"),
                      DeprecationWarning)


class Overlap(nam.Overlap):
    """Calculates various overlap measures between two maps.

    .. deprecated:: 0.10.0
       Use :py:class:`nipype.algorithms.metrics.Overlap` instead.
    """
    def __init__(self, **inputs):
        super(nam.Overlap, self).__init__(**inputs)
        warnings.warn(("This interface has been deprecated since 0.10.0,"
                       " please use nipype.algorithms.metrics.Overlap"),
                      DeprecationWarning)


class FuzzyOverlap(nam.FuzzyOverlap):
    """Calculates various overlap measures between two maps, using a fuzzy
    definition.

    .. deprecated:: 0.10.0
       Use :py:class:`nipype.algorithms.metrics.FuzzyOverlap` instead.
    """
    def __init__(self, **inputs):
        super(nam.FuzzyOverlap, self).__init__(**inputs)
        warnings.warn(("This interface has been deprecated since 0.10.0,"
                       " please use nipype.algorithms.metrics.FuzzyOverlap"),
                      DeprecationWarning)<|MERGE_RESOLUTION|>--- conflicted
+++ resolved
@@ -34,12 +34,8 @@
                                InputMultiPath, OutputMultiPath,
                                BaseInterfaceInputSpec, isdefined,
                                DynamicTraitedSpec, Undefined)
-<<<<<<< HEAD
-from nipype.utils.filemanip import fname_presuffix, split_filename
-
-=======
 from ..utils.filemanip import fname_presuffix, split_filename
->>>>>>> 10f28fe2
+
 iflogger = logging.getLogger('interface')
 
 
