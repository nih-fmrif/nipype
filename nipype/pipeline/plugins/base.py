# emacs: -*- mode: python; py-indent-offset: 4; indent-tabs-mode: nil -*-
# vi: set ft=python sts=4 ts=4 sw=4 et:
"""Common graph operations for execution
"""

from copy import deepcopy
from glob import glob
import os
import pickle
import pwd
import shutil
from socket import gethostname
import sys
from time import strftime, sleep, time
from traceback import format_exception, format_exc
from warnings import warn

import numpy as np
import scipy.sparse as ssp


from ..utils import (nx, dfs_preorder, topological_sort)
from ..engine import (MapNode, str2bool)

from nipype.utils.filemanip import savepkl, loadpkl
from nipype.interfaces.utility import Function


from ... import logging
logger = logging.getLogger('workflow')
iflogger = logging.getLogger('interface')


def report_crash(node, traceback=None, hostname=None):
    """Writes crash related information to a file
    """
    name = node._id
    if node.result and hasattr(node.result, 'runtime') and \
            node.result.runtime:
        if isinstance(node.result.runtime, list):
            host = node.result.runtime[0].hostname
        else:
            host = node.result.runtime.hostname
    else:
        if hostname:
            host = hostname
        else:
            host = gethostname()
    message = ['Node %s failed to run on host %s.' % (name,
                                                      host)]
    logger.error(message)
    if not traceback:
        exc_type, exc_value, exc_traceback = sys.exc_info()
        traceback = format_exception(exc_type,
                                     exc_value,
                                     exc_traceback)
    timeofcrash = strftime('%Y%m%d-%H%M%S')
    login_name = pwd.getpwuid(os.geteuid())[0]
    crashfile = 'crash-%s-%s-%s.pklz' % (timeofcrash,
                                        login_name,
                                        name)
    crashdir = node.config['execution']['crashdump_dir']
    if crashdir is None:
        crashdir = os.getcwd()
    if not os.path.exists(crashdir):
        os.makedirs(crashdir)
    crashfile = os.path.join(crashdir, crashfile)
    logger.info('Saving crash info to %s' % crashfile)
    logger.info(''.join(traceback))
    savepkl(crashfile, dict(node=node, traceback=traceback))
    #np.savez(crashfile, node=node, traceback=traceback)
    return crashfile


def report_nodes_not_run(notrun):
    """List nodes that crashed with crashfile info

    Optionally displays dependent nodes that weren't executed as a result of
    the crash.
    """
    if notrun:
        logger.info("***********************************")
        for info in notrun:
            logger.error("could not run node: %s" %
                         '.'.join((info['node']._hierarchy,
                                   info['node']._id)))
            logger.info("crashfile: %s" % info['crashfile'])
            logger.debug("The following dependent nodes were not run")
            for subnode in info['dependents']:
                logger.debug(subnode._id)
        logger.info("***********************************")
        raise RuntimeError(('Workflow did not execute cleanly. '
                            'Check log for details'))


def create_pyscript(node, updatehash=False, store_exception=True):
    # pickle node
    timestamp = strftime('%Y%m%d_%H%M%S')
    if node._hierarchy:
        suffix = '%s_%s_%s' % (timestamp, node._hierarchy, node._id)
        batch_dir = os.path.join(node.base_dir,
                                 node._hierarchy.split('.')[0],
                                 'batch')
    else:
        suffix = '%s_%s' % (timestamp, node._id)
        batch_dir = os.path.join(node.base_dir, 'batch')
    if not os.path.exists(batch_dir):
        os.makedirs(batch_dir)
    pkl_file = os.path.join(batch_dir, 'node_%s.pklz' % suffix)
    savepkl(pkl_file, dict(node=node, updatehash=updatehash))
    mpl_backend = node.config["execution"]["matplotlib_backend"]
    ets_toolkit = node.config["execution"]["ets_toolkit"]
    # create python script to load and trap exception
    cmdstr = """import os
import sys

can_import_matplotlib = True #Silently allow matplotlib to be ignored
try:
    import matplotlib
    matplotlib.use('%s')
except ImportError:
    can_import_matplotlib = False
    pass

<<<<<<< HEAD
try:
    from enthought.etsconfig.api import ETSConfig
    ETSConfig.toolkit = '%s'
except:
    pass

=======
>>>>>>> 453bcf9c
from nipype import config, logging
from nipype.utils.filemanip import loadpkl, savepkl
from socket import gethostname
from traceback import format_exception
info = None
pklfile = '%s'
batchdir = '%s'
from nipype.utils.filemanip import loadpkl, savepkl
try:
    if not sys.version_info < (2, 7):
        from collections import OrderedDict
    config_dict=%s
    config.update_config(config_dict)
<<<<<<< HEAD
    config.update_matplotlib()
    config.update_ets()
=======
    ## Only configure matplotlib if it was successfully imported, matplotlib is an optional component to nipype
    if can_import_matplotlib:
        config.update_matplotlib()
>>>>>>> 453bcf9c
    logging.update_logging(config)
    traceback=None
    cwd = os.getcwd()
    info = loadpkl(pklfile)
    result = info['node'].run(updatehash=info['updatehash'])
except Exception, e:
    etype, eval, etr = sys.exc_info()
    traceback = format_exception(etype,eval,etr)
    if info is None or not os.path.exists(info['node'].output_dir()):
        result = None
        resultsfile = os.path.join(batchdir, 'crashdump_%s.pklz')
    else:
        result = info['node'].result
        resultsfile = os.path.join(info['node'].output_dir(),
                               'result_%%s.pklz'%%info['node'].name)
"""
    if store_exception:
        cmdstr += """
    savepkl(resultsfile, dict(result=result, hostname=gethostname(),
                              traceback=traceback))
"""
    else:
        cmdstr += """
    if info is None:
        savepkl(resultsfile, dict(result=result, hostname=gethostname(),
                              traceback=traceback))
    else:
        from nipype.pipeline.plugins.base import report_crash
        report_crash(info['node'], traceback, gethostname())
    raise Exception(e)
"""
    cmdstr = cmdstr % (mpl_backend, ets_toolkit, pkl_file,
                       batch_dir, node.config, suffix)
    pyscript = os.path.join(batch_dir, 'pyscript_%s.py' % suffix)
    fp = open(pyscript, 'wt')
    fp.writelines(cmdstr)
    fp.close()
    return pyscript


class PluginBase(object):
    """Base class for plugins"""

    def __init__(self, plugin_args=None):
        if plugin_args and 'status_callback' in plugin_args:
            self._status_callback = plugin_args['status_callback']
        else:
            self._status_callback = None
        return

    def run(self, graph, config, updatehash=False):
        raise NotImplementedError


class DistributedPluginBase(PluginBase):
    """Execute workflow with a distribution engine
    """

    def __init__(self, plugin_args=None):
        """Initialize runtime attributes to none

        procs: list (N) of underlying interface elements to be processed
        proc_done: a boolean vector (N) signifying whether a process has been
            executed
        proc_pending: a boolean vector (N) signifying whether a
            process is currently running. Note: A process is finished only when
            both proc_done==True and
        proc_pending==False
        depidx: a boolean matrix (NxN) storing the dependency structure accross
            processes. Process dependencies are derived from each column.
        """
        super(DistributedPluginBase, self).__init__(plugin_args=plugin_args)
        self.procs = None
        self.depidx = None
        self.refidx = None
        self.mapnodes = None
        self.mapnodesubids = None
        self.proc_done = None
        self.proc_pending = None
        self.max_jobs = np.inf
        if plugin_args and 'max_jobs' in plugin_args:
            self.max_jobs = plugin_args['max_jobs']

    def run(self, graph, config, updatehash=False):
        """Executes a pre-defined pipeline using distributed approaches
        """
        logger.info("Running in parallel.")
        self._config = config
        # Generate appropriate structures for worker-manager model
        self._generate_dependency_list(graph)
        self.pending_tasks = []
        self.readytorun = []
        self.mapnodes = []
        self.mapnodesubids = {}
        # setup polling - TODO: change to threaded model
        notrun = []
        while np.any(self.proc_done == False) | \
                    np.any(self.proc_pending == True):
            toappend = []
            # trigger callbacks for any pending results
            while self.pending_tasks:
                taskid, jobid = self.pending_tasks.pop()
                try:
                    result = self._get_result(taskid)
                    if result:
                        if result['traceback']:
                            notrun.append(self._clean_queue(jobid, graph,
                                                            result=result))
                        else:
                            self._task_finished_cb(jobid)
                            self._remove_node_dirs()
                        self._clear_task(taskid)
                    else:
                        toappend.insert(0, (taskid, jobid))
                except Exception:
                    result = {'result': None,
                              'traceback': format_exc()}
                    notrun.append(self._clean_queue(jobid, graph,
                                                    result=result))
            if toappend:
                self.pending_tasks.extend(toappend)
            num_jobs = len(self.pending_tasks)
            logger.debug('Number of pending tasks: %d' % num_jobs)
            if num_jobs < self.max_jobs:
                self._send_procs_to_workers(updatehash=updatehash,
                                            graph=graph)
            else:
                logger.debug('Not submitting')
            sleep(float(self._config['execution']['poll_sleep_duration']))
        self._remove_node_dirs()
        report_nodes_not_run(notrun)

    def _get_result(self, taskid):
        raise NotImplementedError

    def _submit_job(self, node, updatehash=False):
        raise NotImplementedError

    def _report_crash(self, node, result=None):
        raise NotImplementedError

    def _clear_task(self, taskid):
        raise NotImplementedError

    def _clean_queue(self, jobid, graph, result=None):
        if str2bool(self._config['execution']['stop_on_first_crash']):
            raise RuntimeError("".join(result['traceback']))
        crashfile = self._report_crash(self.procs[jobid],
                                       result=result)
        if self._status_callback:
            self._status_callback(self.procs[jobid], 'exception')
        if jobid in self.mapnodesubids:
            # remove current jobid
            self.proc_pending[jobid] = False
            self.proc_done[jobid] = True
            # remove parent mapnode
            jobid = self.mapnodesubids[jobid]
            self.proc_pending[jobid] = False
            self.proc_done[jobid] = True
        # remove dependencies from queue
        return self._remove_node_deps(jobid, crashfile, graph)

    def _submit_mapnode(self, jobid):
        if jobid in self.mapnodes:
            return True
        self.mapnodes.append(jobid)
        mapnodesubids = self.procs[jobid].get_subnodes()
        numnodes = len(mapnodesubids)
        logger.info('Adding %d jobs for mapnode %s' % (numnodes,
                                                       self.procs[jobid]._id))
        for i in range(numnodes):
            self.mapnodesubids[self.depidx.shape[0] + i] = jobid
        self.procs.extend(mapnodesubids)
        self.depidx = ssp.vstack((self.depidx,
                                  ssp.lil_matrix(np.zeros(
                                  (numnodes, self.depidx.shape[1])))),
                                 'lil')
        self.depidx = ssp.hstack((self.depidx,
                                  ssp.lil_matrix(
                                      np.zeros((self.depidx.shape[0],
                                                numnodes)))),
                                 'lil')
        self.depidx[-numnodes:, jobid] = 1
        self.proc_done = np.concatenate((self.proc_done,
                                         np.zeros(numnodes, dtype=bool)))
        self.proc_pending = np.concatenate((self.proc_pending,
                                            np.zeros(numnodes, dtype=bool)))
        return False

    def _send_procs_to_workers(self, updatehash=False, graph=None):
        """ Sends jobs to workers
        """
        while np.any(self.proc_done == False):
            num_jobs = len(self.pending_tasks)
            if np.isinf(self.max_jobs):
                slots = None
            else:
                slots = max(0, self.max_jobs - num_jobs)
            logger.debug('Slots available: %s' % slots)
            if (num_jobs >= self.max_jobs) or (slots == 0):
                break
            # Check to see if a job is available
            jobids = np.flatnonzero((self.proc_done == False) &
                                    (self.depidx.sum(axis=0) == 0).__array__())
            if len(jobids) > 0:
                # send all available jobs
                logger.info('Submitting %d jobs' % len(jobids[:slots]))
                for jobid in jobids[:slots]:
                    if isinstance(self.procs[jobid], MapNode):
                        try:
                            num_subnodes = self.procs[jobid].num_subnodes()
                        except Exception:
                            self._clean_queue(jobid, graph)
                            self.proc_pending[jobid] = False
                            continue
                        if num_subnodes > 1:
                            submit = self._submit_mapnode(jobid)
                            if not submit:
                                continue
                    # change job status in appropriate queues
                    self.proc_done[jobid] = True
                    self.proc_pending[jobid] = True
                    # Send job to task manager and add to pending tasks
                    logger.info('Executing: %s ID: %d' %
                               (self.procs[jobid]._id, jobid))
                    if self._status_callback:
                        self._status_callback(self.procs[jobid], 'start')
                    continue_with_submission = True
                    if str2bool(self.procs[jobid].config['execution']
                                                          ['local_hash_check']):
                        logger.debug('checking hash locally')
                        try:
                            hash_exists, _, _, _ = self.procs[
                                jobid].hash_exists()
                            logger.debug('Hash exists %s' % str(hash_exists))
                            if (hash_exists and
                                 (self.procs[jobid].overwrite == False or
                                   (self.procs[jobid].overwrite == None and
                                    not self.procs[jobid]._interface.always_run)
                                 )
                               ):
                                continue_with_submission = False
                                self._task_finished_cb(jobid)
                                self._remove_node_dirs()
                        except Exception:
                            self._clean_queue(jobid, graph)
                            self.proc_pending[jobid] = False
                            continue_with_submission = False
                    logger.debug('Finished checking hash %s' %
                                 str(continue_with_submission))
                    if continue_with_submission:
                        if self.procs[jobid].run_without_submitting:
                            logger.debug('Running node %s on master thread' %
                                         self.procs[jobid])
                            try:
                                self.procs[jobid].run()
                            except Exception:
                                self._clean_queue(jobid, graph)
                            self._task_finished_cb(jobid)
                            self._remove_node_dirs()
                        else:
                            tid = self._submit_job(deepcopy(self.procs[jobid]),
                                                   updatehash=updatehash)
                            if tid is None:
                                self.proc_done[jobid] = False
                                self.proc_pending[jobid] = False
                            else:
                                self.pending_tasks.insert(0, (tid, jobid))
            else:
                break

    def _task_finished_cb(self, jobid):
        """ Extract outputs and assign to inputs of dependent tasks

        This is called when a job is completed.
        """
        logger.info('[Job finished] jobname: %s jobid: %d' %
                    (self.procs[jobid]._id, jobid))
        if self._status_callback:
            self._status_callback(self.procs[jobid], 'end')
        # Update job and worker queues
        self.proc_pending[jobid] = False
        # update the job dependency structure
        rowview = self.depidx.getrowview(jobid)
        rowview[rowview.nonzero()] = 0
        if jobid not in self.mapnodesubids:
            self.refidx[self.refidx[:, jobid].nonzero()[0], jobid] = 0

    def _generate_dependency_list(self, graph):
        """ Generates a dependency list for a list of graphs.
        """
        self.procs, _ = topological_sort(graph)
        try:
            self.depidx = nx.to_scipy_sparse_matrix(graph,
                                                    nodelist=self.procs,
                                                    format='lil')
        except:
            self.depidx = nx.to_scipy_sparse_matrix(graph,
                                                    nodelist=self.procs)
        self.refidx = deepcopy(self.depidx)
        self.refidx.astype = np.int
        self.proc_done = np.zeros(len(self.procs), dtype=bool)
        self.proc_pending = np.zeros(len(self.procs), dtype=bool)

    def _remove_node_deps(self, jobid, crashfile, graph):
        subnodes = [s for s in dfs_preorder(graph, self.procs[jobid])]
        for node in subnodes:
            idx = self.procs.index(node)
            self.proc_done[idx] = True
            self.proc_pending[idx] = False
        return dict(node=self.procs[jobid],
                    dependents=subnodes,
                    crashfile=crashfile)

    def _remove_node_dirs(self):
        """Removes directories whose outputs have already been used up
        """
        if str2bool(self._config['execution']['remove_node_directories']):
            for idx in np.nonzero(
                                 (self.refidx.sum(axis=1) == 0).__array__())[0]:
                if idx in self.mapnodesubids:
                    continue
                if self.proc_done[idx] and (not self.proc_pending[idx]):
                    self.refidx[idx, idx] = -1
                    outdir = self.procs[idx]._output_directory()
                    logger.info(('[node dependencies finished] '
                                 'removing node: %s from directory %s') %
                                (self.procs[idx]._id, outdir))
                    shutil.rmtree(outdir)


class SGELikeBatchManagerBase(DistributedPluginBase):
    """Execute workflow with SGE/OGE/PBS like batch system
    """

    def __init__(self, template, plugin_args=None):
        super(SGELikeBatchManagerBase, self).__init__(plugin_args=plugin_args)
        self._template = template
        self._qsub_args = None
        if plugin_args:
            if 'template' in plugin_args:
                self._template = plugin_args['template']
                if os.path.isfile(self._template):
                    self._template = open(self._template).read()
            if 'qsub_args' in plugin_args:
                self._qsub_args = plugin_args['qsub_args']
        self._pending = {}

    def _is_pending(self, taskid):
        """Check if a task is pending in the batch system
        """
        raise NotImplementedError

    def _submit_batchtask(self, scriptfile, node):
        """Submit a task to the batch system
        """
        raise NotImplementedError

    def _get_result(self, taskid):
        if taskid not in self._pending:
            raise Exception('Task %d not found' % taskid)
        if self._is_pending(taskid):
            return None
        node_dir = self._pending[taskid]
        # MIT HACK
        # on the pbs system at mit the parent node directory needs to be
        # accessed before internal directories become available. there
        # is a disconnect when the queueing engine knows a job is
        # finished to when the directories become statable.
        t = time()
        timeout = float(self._config['execution']['job_finished_timeout'])
        timed_out = True
        while (time() - t) < timeout:
            try:
                logger.debug(os.listdir(os.path.realpath(os.path.join(node_dir,
                                                                      '..'))))
                logger.debug(os.listdir(node_dir))
                glob(os.path.join(node_dir, 'result_*.pklz')).pop()
                timed_out = False
                break
            except Exception, e:
                logger.debug(e)
            sleep(2)
        if timed_out:
            result_data = {'hostname': 'unknown',
                           'result': None,
                           'traceback': None}
            results_file = None
            try:
                error_message = ('Job id ({0}) finished or terminated, but '
                                 'results file does not exist after ({1}) '
                                 'seconds. Batch dir contains crashdump file '
                                 'if node raised an exception.\n'
                                 'Node working directory: ({2}) '.format(
                                 taskid,timeout,node_dir) )
                raise IOError(error_message)
            except IOError, e:
                result_data['traceback'] = format_exc()
        else:
            results_file = glob(os.path.join(node_dir, 'result_*.pklz'))[0]
            result_data = loadpkl(results_file)
        result_out = dict(result=None, traceback=None)
        if isinstance(result_data, dict):
            result_out['result'] = result_data['result']
            result_out['traceback'] = result_data['traceback']
            result_out['hostname'] = result_data['hostname']
            if results_file:
                crash_file = os.path.join(node_dir, 'crashstore.pklz')
                os.rename(results_file, crash_file)
        else:
            result_out['result'] = result_data
        return result_out

    def _submit_job(self, node, updatehash=False):
        """submit job and return taskid
        """
        pyscript = create_pyscript(node, updatehash=updatehash)
        batch_dir, name = os.path.split(pyscript)
        name = '.'.join(name.split('.')[:-1])
        batchscript = '\n'.join((self._template,
                                 '%s %s' % (sys.executable, pyscript)))
        batchscriptfile = os.path.join(batch_dir, 'batchscript_%s.sh' % name)
        fp = open(batchscriptfile, 'wt')
        fp.writelines(batchscript)
        fp.close()
        return self._submit_batchtask(batchscriptfile, node)

    def _report_crash(self, node, result=None):
        if result and result['traceback']:
            node._result = result['result']
            node._traceback = result['traceback']
            return report_crash(node,
                                traceback=result['traceback'])
        else:
            return report_crash(node)

    def _clear_task(self, taskid):
        del self._pending[taskid]


class GraphPluginBase(PluginBase):
    """Base class for plugins that distribute graphs to workflows
    """

    def __init__(self, plugin_args=None):
        if plugin_args and 'status_callback' in plugin_args:
            warn('status_callback not supported for Graph submission plugins')
        super(GraphPluginBase, self).__init__(plugin_args=plugin_args)

    def run(self, graph, config, updatehash=False):
        pyfiles = []
        dependencies = {}
        self._config = config
        nodes = nx.topological_sort(graph)
        logger.debug('Creating executable python files for each node')
        for idx, node in enumerate(nodes):
            pyfiles.append(create_pyscript(node,
                                           updatehash=updatehash,
                                           store_exception=False))
            dependencies[idx] = [nodes.index(prevnode) for prevnode in
                                 graph.predecessors(node)]
        self._submit_graph(pyfiles, dependencies, nodes)

    def _get_args(self, node, keywords):
        values = ()
        for keyword in keywords:
            value = getattr(self, "_" + keyword)
            if keyword == "template" and os.path.isfile(value):
                value = open(value).read()
            if (hasattr(node, "plugin_args") and
                    isinstance(node.plugin_args, dict) and
                        keyword in node.plugin_args):
                    if (keyword == "template" and
                            os.path.isfile(node.plugin_args[keyword])):
                        tmp_value = open(node.plugin_args[keyword]).read()
                    else:
                        tmp_value = node.plugin_args[keyword]

                    if ('overwrite' in node.plugin_args and
                            node.plugin_args['overwrite']):
                        value = tmp_value
                    else:
                        value += tmp_value
            values += (value, )
        return values

    def _submit_graph(self, pyfiles, dependencies, nodes):
        """
        pyfiles: list of files corresponding to a topological sort
        dependencies: dictionary of dependencies based on the toplogical sort
        """
        raise NotImplementedError



    def _get_result(self, taskid):
        if taskid not in self._pending:
            raise Exception('Task %d not found' % taskid)
        if self._is_pending(taskid):
            return None
        node_dir = self._pending[taskid]


        logger.debug(os.listdir(os.path.realpath(os.path.join(node_dir,
                                                              '..'))))
        logger.debug(os.listdir(node_dir))
        glob(os.path.join(node_dir, 'result_*.pklz')).pop()

        results_file = glob(os.path.join(node_dir, 'result_*.pklz'))[0]
        result_data = loadpkl(results_file)
        result_out = dict(result=None, traceback=None)

        if isinstance(result_data, dict):
            result_out['result'] = result_data['result']
            result_out['traceback'] = result_data['traceback']
            result_out['hostname'] = result_data['hostname']
            if results_file:
                crash_file = os.path.join(node_dir, 'crashstore.pklz')
                os.rename(results_file, crash_file)
        else:
            result_out['result'] = result_data

        return result_out
<|MERGE_RESOLUTION|>--- conflicted
+++ resolved
@@ -115,22 +115,24 @@
 import sys
 
 can_import_matplotlib = True #Silently allow matplotlib to be ignored
+can_import_ets = True #Silently allow ets to be ignored
 try:
     import matplotlib
     matplotlib.use('%s')
 except ImportError:
     can_import_matplotlib = False
     pass
-
-<<<<<<< HEAD
+except
+
 try:
     from enthought.etsconfig.api import ETSConfig
     ETSConfig.toolkit = '%s'
-except:
+except ImportError:
+    can_import_ets = False
     pass
-
-=======
->>>>>>> 453bcf9c
+except ValueError:
+    pass
+
 from nipype import config, logging
 from nipype.utils.filemanip import loadpkl, savepkl
 from socket import gethostname
@@ -144,14 +146,12 @@
         from collections import OrderedDict
     config_dict=%s
     config.update_config(config_dict)
-<<<<<<< HEAD
-    config.update_matplotlib()
-    config.update_ets()
-=======
+
     ## Only configure matplotlib if it was successfully imported, matplotlib is an optional component to nipype
     if can_import_matplotlib:
         config.update_matplotlib()
->>>>>>> 453bcf9c
+    if can_import_ets:
+        config.update_ets()
     logging.update_logging(config)
     traceback=None
     cwd = os.getcwd()
