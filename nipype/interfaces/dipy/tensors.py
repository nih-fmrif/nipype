# -*- coding: utf-8 -*-
"""Change directory to provide relative paths for doctests
   >>> import os
   >>> filepath = os.path.dirname( os.path.realpath( __file__ ) )
   >>> datadir = os.path.realpath(os.path.join(filepath, '../../testing/data'))
   >>> os.chdir(datadir)
"""
import os.path as op
import warnings

import nibabel as nb
import numpy as np

from ..base import (TraitedSpec, BaseInterface, File)
from ...utils.filemanip import split_filename
from ...utils.misc import package_check
from ... import logging
iflogger = logging.getLogger('interface')

have_dipy = True
try:
    package_check('dipy', version='0.6.0')
except Exception as e:
    have_dipy = False
else:
    import dipy.reconst.dti as dti
    from dipy.core.gradients import gradient_table
    from dipy.io.utils import nifti1_symmat


def tensor_fitting(data, bvals, bvecs, mask_file=None):
    """
    Use dipy to fit DTI

    Parameters
    ----------
    in_file : str
        Full path to a DWI data file.
    bvals : str
        Full path to a file containing gradient magnitude information (b-values).
    bvecs : str
        Full path to a file containing gradient direction information (b-vectors).
    mask_file : str, optional
        Full path to a file containing a binary mask. Defaults to use the entire volume.

    Returns
    -------
    TensorFit object, affine
    """
    img = nb.load(in_file)
    data = img.get_data()
    affine = img.affine
    if mask_file is not None:
        mask = nb.load(self.inputs.mask_file).get_data()
    else:
        mask = None

    # Load information about the gradients:
    gtab = grad.gradient_table(self.inputs.bvals, self.inputs.bvecs)

    # Fit it
    tenmodel = dti.TensorModel(gtab)
    return tenmodel.fit(data, mask), affine


class DTIInputSpec(TraitedSpec):
    in_file = File(exists=True, mandatory=True,
                   desc='The input 4D diffusion-weighted image file')
    bvecs = File(exists=True, mandatory=True,
                 desc='The input b-vector text file')
    bvals = File(exists=True, mandatory=True,
                 desc='The input b-value text file')
    mask_file = File(exists=True,
                     desc='An optional white matter mask')
    out_filename = File(
        genfile=True, desc='The output filename for the DTI parameters image')


class DTIOutputSpec(TraitedSpec):
    out_file = File(exists=True)


class DTI(BaseInterface):
    """
    Calculates the diffusion tensor model parameters

    Example
    -------

    >>> import nipype.interfaces.dipy as dipy
    >>> dti = dipy.DTI()
    >>> dti.inputs.in_file = 'diffusion.nii'
    >>> dti.inputs.bvecs = 'bvecs'
    >>> dti.inputs.bvals = 'bvals'
    >>> dti.run()                                   # doctest: +SKIP
    """
    input_spec = DTIInputSpec
    output_spec = DTIOutputSpec

    def _run_interface(self, runtime):
        ten_fit, affine = tensor_fitting(self.inputs.in_file,
                                         self.inputs.bvals,
                                         self.inputs.bvecs,
                                         self.inputs.mask_file)
        lower_triangular = tenfit.lower_triangular()
        img = nifti1_symmat(lower_triangular, affine)
        out_file = op.abspath(self._gen_outfilename())
        nb.save(img, out_file)
        iflogger.info('DTI parameters image saved as {i}'.format(i=out_file))
        return runtime

    def _list_outputs(self):
        outputs = self._outputs().get()
        outputs['out_file'] = op.abspath(self._gen_outfilename())
        return outputs

    def _gen_filename(self, name):
        if name is 'out_filename':
            return self._gen_outfilename()
        else:
            return None

    def _gen_outfilename(self):
        _, name, _ = split_filename(self.inputs.in_file)
        return name + '_dti.nii'


class TensorModeInputSpec(TraitedSpec):
    in_file = File(exists=True, mandatory=True,
                   desc='The input 4D diffusion-weighted image file')
    bvecs = File(exists=True, mandatory=True,
                 desc='The input b-vector text file')
    bvals = File(exists=True, mandatory=True,
                 desc='The input b-value text file')
    mask_file = File(exists=True,
                     desc='An optional white matter mask')
    out_filename = File(
        genfile=True, desc='The output filename for the Tensor mode image')


class TensorModeOutputSpec(TraitedSpec):
    out_file = File(exists=True)


class TensorMode(BaseInterface):

    """
    Creates a map of the mode of the diffusion tensors given a set of
    diffusion-weighted images, as well as their associated b-values and
    b-vectors. Fits the diffusion tensors and calculates tensor mode
    with Dipy.

    .. [1] Daniel B. Ennis and G. Kindlmann, "Orthogonal Tensor
        Invariants and the Analysis of Diffusion Tensor Magnetic Resonance
        Images", Magnetic Resonance in Medicine, vol. 55, no. 1, pp. 136-146,
        2006.

    Example
    -------

    >>> import nipype.interfaces.dipy as dipy
    >>> mode = dipy.TensorMode()
    >>> mode.inputs.in_file = 'diffusion.nii'
    >>> mode.inputs.bvecs = 'bvecs'
    >>> mode.inputs.bvals = 'bvals'
    >>> mode.run()                                   # doctest: +SKIP
    """
    input_spec = TensorModeInputSpec
    output_spec = TensorModeOutputSpec

    def _run_interface(self, runtime):
<<<<<<< HEAD
        # Load the 4D image files
        img = nb.load(self.inputs.in_file)
        data = img.get_data()
        affine = img.get_affine()

        # Load the gradient strengths and directions
        bvals = np.loadtxt(self.inputs.bvals)
        gradients = np.loadtxt(self.inputs.bvecs).T

        # Place in Dipy's preferred format
        gtab = GradientTable(gradients)
        gtab.bvals = bvals

        # Mask the data so that tensors are not fit for
        # unnecessary voxels
        mask = data[..., 0] > 50

        # Fit the tensors to the data
        tenmodel = dti.TensorModel(gtab)
        tenfit = tenmodel.fit(data, mask)

        # Calculate the mode of each voxel's tensor
        mode_data = tenfit.mode

        # Write as a 3D Nifti image with the original affine
        img = nb.Nifti1Image(mode_data, affine)
=======
        ten_fit = tensor_fitting(self.inputs.in_file, self.inputs.bvals, self.inputs.bvecs,
                                 self.inputs.mask_file)

        # Write as a 3D Nifti image with the original affine
        img = nb.Nifti1Image(tenfit.mode, affine)
>>>>>>> 74f8b78c
        out_file = op.abspath(self._gen_outfilename())
        nb.save(img, out_file)
        iflogger.info('Tensor mode image saved as {i}'.format(i=out_file))
        return runtime

    def _list_outputs(self):
        outputs = self._outputs().get()
        outputs['out_file'] = op.abspath(self._gen_outfilename())
        return outputs

    def _gen_filename(self, name):
        if name is 'out_filename':
            return self._gen_outfilename()
        else:
            return None

    def _gen_outfilename(self):
        _, name, _ = split_filename(self.inputs.in_file)
        return name + '_mode.nii'<|MERGE_RESOLUTION|>--- conflicted
+++ resolved
@@ -6,7 +6,6 @@
    >>> os.chdir(datadir)
 """
 import os.path as op
-import warnings
 
 import nibabel as nb
 import numpy as np
@@ -23,12 +22,12 @@
 except Exception as e:
     have_dipy = False
 else:
-    import dipy.reconst.dti as dti
+    from dipy.reconst import dti
     from dipy.core.gradients import gradient_table
     from dipy.io.utils import nifti1_symmat
 
 
-def tensor_fitting(data, bvals, bvecs, mask_file=None):
+def tensor_fitting(in_file, bvals, bvecs, mask_file=None):
     """
     Use dipy to fit DTI
 
@@ -51,12 +50,12 @@
     data = img.get_data()
     affine = img.affine
     if mask_file is not None:
-        mask = nb.load(self.inputs.mask_file).get_data()
+        mask = nb.load(mask_file).get_data()
     else:
         mask = None
 
     # Load information about the gradients:
-    gtab = grad.gradient_table(self.inputs.bvals, self.inputs.bvecs)
+    gtab = gradient_table(bvals, bvecs)
 
     # Fit it
     tenmodel = dti.TensorModel(gtab)
@@ -169,7 +168,6 @@
     output_spec = TensorModeOutputSpec
 
     def _run_interface(self, runtime):
-<<<<<<< HEAD
         # Load the 4D image files
         img = nb.load(self.inputs.in_file)
         data = img.get_data()
@@ -196,13 +194,6 @@
 
         # Write as a 3D Nifti image with the original affine
         img = nb.Nifti1Image(mode_data, affine)
-=======
-        ten_fit = tensor_fitting(self.inputs.in_file, self.inputs.bvals, self.inputs.bvecs,
-                                 self.inputs.mask_file)
-
-        # Write as a 3D Nifti image with the original affine
-        img = nb.Nifti1Image(tenfit.mode, affine)
->>>>>>> 74f8b78c
         out_file = op.abspath(self._gen_outfilename())
         nb.save(img, out_file)
         iflogger.info('Tensor mode image saved as {i}'.format(i=out_file))
