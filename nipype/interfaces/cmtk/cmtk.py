--- conflicted
+++ resolved
@@ -1,579 +1,571 @@
-<<<<<<< HEAD
-from nipype.interfaces.base import BaseInterface, BaseInterfaceInputSpec, traits, File, TraitedSpec, Directory
-import re
-from glob import glob
-from nibabel import load
-from nipype.utils.filemanip import fname_presuffix, split_filename, copyfile
-=======
-""" 
-    Change directory to provide relative paths for doctests
-    >>> import os
-    >>> filepath = os.path.dirname( os.path.realpath( __file__ ) )
-    >>> datadir = os.path.realpath(os.path.join(filepath, '../../testing/data'))
-    >>> os.chdir(datadir)
-
-"""
-
-from nipype.interfaces.base import (BaseInterface, BaseInterfaceInputSpec, traits,
-                                    File, TraitedSpec, Directory, isdefined)
+""" 
+    Change directory to provide relative paths for doctests
+    >>> import os
+    >>> filepath = os.path.dirname( os.path.realpath( __file__ ) )
+    >>> datadir = os.path.realpath(os.path.join(filepath, '../../testing/data'))
+    >>> os.chdir(datadir)
+
+"""
+
+from nipype.interfaces.base import (BaseInterface, BaseInterfaceInputSpec, traits,
+                                    File, TraitedSpec, Directory, isdefined)
 from nipype.utils.filemanip import split_filename
->>>>>>> 600ef286
-import pickle
-import scipy.io as sio
-import os
-import numpy as np
-import nibabel as nb
-import networkx as nx
-import sys
-
-def length(xyz, along=False):
-    """
-    Euclidean length of track line
-
-    Parameters
-    ----------
-    xyz : array-like shape (N,3)
-       array representing x,y,z of N points in a track
-    along : bool, optional
-       If True, return array giving cumulative length along track,
-       otherwise (default) return scalar giving total length.
-
-    Returns
-    -------
-    L : scalar or array shape (N-1,)
-       scalar in case of `along` == False, giving total length, array if
-       `along` == True, giving cumulative lengths.
-
-    Examples
-    --------
-    >>> xyz = np.array([[1,1,1],[2,3,4],[0,0,0]])
-    >>> expected_lens = np.sqrt([1+2**2+3**2, 2**2+3**2+4**2])
-    >>> length(xyz) == expected_lens.sum()
-    True
-    >>> len_along = length(xyz, along=True)
-    >>> np.allclose(len_along, expected_lens.cumsum())
-    True
-    >>> length([])
-    0
-    >>> length([[1, 2, 3]])
-    0
-    >>> length([], along=True)
-    array([0])
-    """
-    xyz = np.asarray(xyz)
-    if xyz.shape[0] < 2:
-        if along:
-            return np.array([0])
-        return 0
-    dists = np.sqrt((np.diff(xyz, axis=0)**2).sum(axis=1))
-    if along:
-        return np.cumsum(dists)
-    return np.sum(dists)
-
-def create_endpoints_array(fib, voxelSize):
-    """
-    Create the endpoints arrays for each fiber
-    Parameters
-    ----------
-    fib: the fibers data
-    voxelSize: 3-tuple containing the voxel size of the ROI image
-    Returns
-    -------
-    (endpoints: matrix of size [#fibers, 2, 3] containing for each fiber the
-    index of its first and last point in the voxelSize volume
-    endpointsmm) : endpoints in milimeter coordinates
-    """
-
-    #print 'Creating endpoint array'
-    # Init
-    n = len(fib)
-    endpoints = np.zeros( (n, 2, 3) )
-    endpointsmm = np.zeros( (n, 2, 3) )
-    pc = -1
-
-    # Computation for each fiber
-    for i, fi in enumerate(fib):
-
-        # Percent counter
-        pcN = int(round( float(100*i)/n ))
-        if pcN > pc and pcN%1 == 0:
-            pc = pcN
-
-        f = fi[0]
-
-        # store startpoint
-        endpoints[i,0,:] = f[0,:]
-        # store endpoint
-        endpoints[i,1,:] = f[-1,:]
-
-        # store startpoint
-        endpointsmm[i,0,:] = f[0,:]
-        # store endpoint
-        endpointsmm[i,1,:] = f[-1,:]
-
-        # Translate from mm to index
-        endpoints[i,0,0] = int( endpoints[i,0,0] / float(voxelSize[0]))
-        endpoints[i,0,1] = int( endpoints[i,0,1] / float(voxelSize[1]))
-        endpoints[i,0,2] = int( endpoints[i,0,2] / float(voxelSize[2]))
-        endpoints[i,1,0] = int( endpoints[i,1,0] / float(voxelSize[0]))
-        endpoints[i,1,1] = int( endpoints[i,1,1] / float(voxelSize[1]))
-        endpoints[i,1,2] = int( endpoints[i,1,2] / float(voxelSize[2]))
-
-    # Return the matrices
-    print 'Returning the endpoint matrix'
-    return (endpoints, endpointsmm)
-
-
-def save_fibers(oldhdr, oldfib, fname, indices):
-    """ Stores a new trackvis file fname using only given indices """
-
-    hdrnew = oldhdr.copy()
-
-    outstreams = []
-    for i in indices:
-        outstreams.append( oldfib[i] )
-
-    n_fib_out = len(outstreams)
-    hdrnew['n_count'] = n_fib_out
-
-    nb.trackvis.write(fname, outstreams, hdrnew)
-
-
-def cmat(track_file, roi_file, resolution_network_file, matrix_name, matrix_mat_name,endpoint_name, dict_file=-1):
-    """ Create the connection matrix for each resolution using fibers and ROIs. """
-
-    print 'Running cmat function'
-    # Identify the endpoints of each fiber
-    en_fname = os.path.abspath(endpoint_name + '_endpoints.npy')
-    en_fnamemm = os.path.abspath(endpoint_name + '_endpointsmm.npy')
-
-    print 'Reading Trackvis file {trk}'.format(trk=track_file)
-    fib, hdr = nb.trackvis.read(track_file, False)
-
-    # Previously, load_endpoints_from_trk() used the voxel size stored
-    # in the track hdr to transform the endpoints to ROI voxel space.
-    # This only works if the ROI voxel size is the same as the DSI/DTI
-    # voxel size. In the case of DTI, it is not.
-    # We do, however, assume that all of the ROI images have the same
-    # voxel size, so this code just loads the first one to determine
-    # what it should be
-
-    roi = nb.load(roi_file)
-    roiVoxelSize = roi.get_header().get_zooms()
-    (endpoints,endpointsmm) = create_endpoints_array(fib, roiVoxelSize)
-
-    # Output endpoint arrays
-    print 'Saving endpoint array: {array}'.format(array=en_fname)
-    np.save(en_fname, endpoints)
-    print 'Saving endpoint array in mm: {array}'.format(array=en_fnamemm)
-    np.save(en_fnamemm, endpointsmm)
-
-    n = len(fib)
-    print 'Number of fibers {num}'.format(num=n)
-
-    # Load Pickled label dictionary (not currently used)
-    if not dict_file == -1:
-        file = open(dict_file, 'r')
-        labelDict = pickle.load(file)
-        file.close()
-
-    # Create empty fiber label array
-    fiberlabels = np.zeros( (n, 2) )
-    final_fiberlabels = []
-    final_fibers_idx = []
-
-    # Open the corresponding ROI
-    roi_fname = roi_file
-    roi = nb.load(roi_fname)
-    roiData = roi.get_data()
-
-    # Create the matrix
-    G = nx.Graph()
-
-    # Add node information from specified parcellation scheme
-    gp = nx.read_graphml(resolution_network_file)
-    nROIs = len(gp.nodes())
-
-	
-    # add node information from parcellation
-    for u,d in gp.nodes_iter(data=True):
-		G.add_node(int(u), d)
-		# compute a position for the node based on the mean position of the
-		# ROI in voxel coordinates (segmentation volume )
-		G.node[int(u)]['dn_position'] = tuple(np.mean( np.where(roiData== int(d["dn_correspondence_id"]) ) , axis = 1))
-		
-    dis = 0
-
-    for i in range(endpoints.shape[0]):
-
-        # ROI start => ROI end
-        try:
-            startROI = int(roiData[endpoints[i, 0, 0], endpoints[i, 0, 1], endpoints[i, 0, 2]])
-            endROI = int(roiData[endpoints[i, 1, 0], endpoints[i, 1, 1], endpoints[i, 1, 2]])
-        except IndexError:
-            sys.stderr.write("AN INDEXERROR EXCEPTION OCCURED FOR FIBER %s. PLEASE CHECK ENDPOINT GENERATION" % i)
-            continue
-
-        # Filter
-        if startROI == 0 or endROI == 0:
-            dis += 1
-            fiberlabels[i,0] = -1
-            continue
-
-        if startROI > nROIs or endROI > nROIs:
-            sys.stderr.write("Start or endpoint of fiber terminate in a voxel which is labeled higher")
-            sys.stderr.write("than is expected by the parcellation node information.")
-            sys.stderr.write("Start ROI: %i, End ROI: %i" % (startROI, endROI))
-            sys.stderr.write("This needs bugfixing!")
-            continue
-
-        # Switch the rois in order to enforce startROI < endROI
-        if endROI < startROI:
-            tmp = startROI
-            startROI = endROI
-            endROI = tmp
-
-        fiberlabels[i,0] = startROI
-        fiberlabels[i,1] = endROI
-
-        final_fiberlabels.append( [ startROI, endROI ] )
-        final_fibers_idx.append(i)
-
-        if G.has_edge(startROI, endROI):
-            G.edge[startROI][endROI]['fiblist'].append(i)
-        else:
-            G.add_edge(startROI, endROI, fiblist = [i])
-
-    finalfiberlength = []
-    for idx in final_fibers_idx:
-        finalfiberlength.append( length(fib[idx][0]) )
-
-    print 'Convert to array'
-    final_fiberlength_array = np.array( finalfiberlength )
-    print 'Make final fiber labels as array'
-    final_fiberlabels_array = np.array(final_fiberlabels, dtype = np.int32)
-
-    numfib = np.zeros([len(G.nodes())+1,len(G.nodes())+1]) #Plus 1 because of zero indexing
-    fibmean = np.zeros([len(G.nodes())+1,len(G.nodes())+1])
-    fibdev = np.zeros([len(G.nodes())+1,len(G.nodes())+1])
-    print 'Matlab matrix shape: {shp}'.format(shp=len(G.nodes())+1)
-
-    numfib = nx.Graph()
-    numfib.add_nodes_from(G)
-    fibmean = nx.Graph()
-    fibmean.add_nodes_from(G)
-    fibdev = nx.Graph()
-    fibdev.add_nodes_from(G)
-    for u,v,d in G.edges_iter(data=True):
-        G.remove_edge(u,v)
-        di = { 'number_of_fibers' : len(d['fiblist']), }
-        idx = np.where( (final_fiberlabels_array[:,0] == int(u)) & (final_fiberlabels_array[:,1] == int(v)) )[0]
-        di['fiber_length_mean'] = np.mean(final_fiberlength_array[idx])
-        di['fiber_length_std'] = np.std(final_fiberlength_array[idx])
-        if not u==v: #Fix for self loop problem
-            G.add_edge(u, v, di)
-            numfib.add_edge(u, v, weight=di['number_of_fibers'] )
-            fibmean.add_edge(u, v, weight=di['fiber_length_mean'] )
-            fibdev.add_edge(u, v, weight=di['fiber_length_std'] )
-
-    print 'Writing network as {ntwk}'.format(ntwk=matrix_name)
-    nx.write_gpickle(G, os.path.abspath(matrix_name))
-
-    numfib_mlab = nx.to_numpy_matrix(numfib, dtype=np.float64)
-    numfib_dict = {}
-    numfib_dict['cmatrix'] = numfib_mlab
-
-    fibmean_mlab = nx.to_numpy_matrix(fibmean, dtype=np.float64)
-    fibmean_dict = {}
-    fibmean_dict['cmatrix'] = fibmean_mlab
-
-    fibdev_mlab = nx.to_numpy_matrix(fibdev, dtype=np.float64)
-    fibdev_dict = {}
-    fibdev_dict['cmatrix'] = fibdev_mlab
-
-    print 'Writing matlab matrix as {mat}'.format(mat=matrix_mat_name)
-    sio.savemat(matrix_mat_name, numfib_dict)
-    path, name, ext = split_filename(matrix_mat_name)
-    mean_fiber_length_matrix_name = op.join(path, name + '_mean_fiber_length') + ext
-    fiber_length_std_matrix_name = op.join(path, name + '_fiber_length_std') + ext
-    print 'Writing matlab mean fiber length matrix as {mat}'.format(mat=mean_fiber_length_matrix_name)
-    sio.savemat(mean_fiber_length_matrix_name, fibmean_dict)
-    print 'Writing matlab fiber length deviation matrix as {mat}'.format(mat=fiber_length_std_matrix_name)
-    sio.savemat(fiber_length_std_matrix_name, fibdev_dict)
-
-    fiberlengths_fname = os.path.abspath(endpoint_name + '_lengths.npy')
-    print 'Saving fiber length array: {array}'.format(array=fiberlengths_fname)
-    np.save(fiberlengths_fname, final_fiberlength_array)
-
-    fiberlabels_fname = os.path.abspath(endpoint_name + '_labels.npy')
-    print 'Saving fiber label array: {array}'.format(array=fiberlabels_fname)
-    np.save(fiberlabels_fname, np.array(fiberlabels, dtype = np.int32), )
-
-class CreateMatrixInputSpec(TraitedSpec):
-    roi_file = File(exists=True, mandatory=True, desc='Freesurfer aparc+aseg file')
-    dict_file = File(exists=True, desc='Pickle file containing the label dictionary (see ROIGen)')
-    tract_file = File(exists=True, mandatory=True, desc='Trackvis tract file')
-    resolution_network_file = File(exists=True, mandatory=True, desc='Parcellation files from Connectome Mapping Toolkit')
-    out_matrix_file = File(genfile = True, desc='NetworkX graph describing the connectivity')
-    out_matrix_mat_file = File(genfile = True, desc='Matlab matrix describing the connectivity')
-    out_mean_fiber_length_matrix_mat_file = File(genfile = True, desc='Matlab matrix describing the mean fiber lengths between each node.')
-    out_fiber_length_std_matrix_mat_file = File(genfile = True, desc='Matlab matrix describing the deviation in fiber lengths connecting each node.')
-    out_endpoint_array_name = File(genfile = True, desc='Name for the generated endpoint arrays')
-
-class CreateMatrixOutputSpec(TraitedSpec):
-    matrix_file = File(desc='NetworkX graph describing the connectivity')
-    matrix_mat_file = File(desc='Matlab matrix describing the connectivity')
-    mean_fiber_length_matrix_mat_file = File(desc='Matlab matrix describing the mean fiber lengths between each node.')
-    fiber_length_std_matrix_mat_file = File(desc='Matlab matrix describing the deviation in fiber lengths connecting each node.')
-    endpoint_file = File(desc='Saved Numpy array with the endpoints of each fiber')
-    endpoint_file_mm = File(desc='Saved Numpy array with the endpoints of each fiber (in millimeters)')
-    fiber_length_file = File(desc='Saved Numpy array with the lengths of each fiber')
-    fiber_label_file = File(desc='Saved Numpy array with the labels for each fiber')
-
-class CreateMatrix(BaseInterface):
-    """
-    Performs connectivity mapping and outputs the result as a NetworkX graph and a Matlab matrix
-
-    Example
-    -------
-
-    >>> import nipype.interfaces.cmtk.cmtk as ck
-    >>> conmap = ck.CreateMatrix()
-    >>> conmap.roi_file = 'fsLUT_aparc+aseg.nii'
-    >>> conmap.dict_file = 'fsLUT_aparc+aseg.pck'
-    >>> conmap.tract_file = 'fibers.trk'
-    >>> conmap.run()                 # doctest: +SKIP
-    """
-
-    input_spec = CreateMatrixInputSpec
-    output_spec = CreateMatrixOutputSpec
-
-    def _run_interface(self, runtime):
-        if isdefined(self.inputs.out_matrix_file):
-            path, name, _ = split_filename(self.inputs.out_matrix_file)
-            matrix_file = os.path.abspath(name + '.pck')
-        else:
-            matrix_file = self._gen_outfilename('pck')
-        if isdefined(self.inputs.out_matrix_mat_file):
-            path, name, _ = split_filename(self.inputs.out_matrix_mat_file)
-            matrix_mat_file = os.path.abspath(name + '.mat')
-        else:
-            matrix_mat_file = self._gen_outfilename('mat')
-
-        if not isdefined(self.inputs.out_endpoint_array_name):
-            _, endpoint_name , _ = split_filename(self.inputs.tract_file)
-        else:
-            endpoint_name = self.inputs.out_endpoint_array_name
-
-        if isdefined(self.inputs.dict_file):
-            cmat(self.inputs.tract_file, self.inputs.roi_file, self.inputs.resolution_network_file,
-            matrix_file, matrix_mat_file, endpoint_name, self.inputs.dict_file)
-        else:        
-            cmat(self.inputs.tract_file, self.inputs.roi_file, self.inputs.resolution_network_file,
-            matrix_file, matrix_mat_file, endpoint_name)
-
-        return runtime
-
-    def _list_outputs(self):
-        outputs = self.output_spec().get()
-        if isdefined(self.inputs.out_matrix_file):
-            path, name, _ = split_filename(self.inputs.out_matrix_file)
-            outputs['matrix_file']= os.path.abspath(name + '.pck')
-        else:
-            outputs['matrix_file']=os.path.abspath(self._gen_outfilename('pck'))
-        if isdefined(self.inputs.out_matrix_mat_file):
-            path, name, _ = split_filename(self.inputs.out_matrix_mat_file)
-            outputs['matrix_mat_file']= os.path.abspath(name + '.mat')
-            outputs['mean_fiber_length_matrix_mat_file']= os.path.abspath(name + '_mean_fiber_length.mat')
-            outputs['fiber_length_std_matrix_mat_file']= os.path.abspath(name + '_fiber_length_std.mat')
-        else:
-            name = os.path.abspath(self._gen_outfilename('mat'))
-            outputs['matrix_mat_file'] = name
-            outputs['mean_fiber_length_matrix_mat_file'] = os.path.abspath(name + '_mean_fiber_length.mat')
-            outputs['fiber_length_std_matrix_mat_file'] = os.path.abspath(name + '_fiber_length_std.mat')
-
-        if isdefined(self.inputs.out_matrix_mat_file):
-            path, name, _ = split_filename(self.inputs.out_matrix_mat_file)
-            outputs['matrix_mat_file']= os.path.abspath(name + '.mat')
-        else:
-            outputs['matrix_mat_file']=os.path.abspath(self._gen_outfilename('mat'))
-
-        if isdefined(self.inputs.out_endpoint_array_name):
-            outputs['endpoint_file'] = os.path.abspath(self.inputs.out_endpoint_array_name + '_endpoints.npy')
-            outputs['endpoint_file_mm'] = os.path.abspath(self.inputs.out_endpoint_array_name + '_endpointsmm.npy')
-            outputs['fiber_length_file'] = os.path.abspath(self.inputs.out_endpoint_array_name + '_lengths.npy')
-            outputs['fiber_label_file'] = os.path.abspath(self.inputs.out_endpoint_array_name + '_labels.npy')
-        else:
-            _, endpoint_name , _ = split_filename(self.inputs.tract_file)
-            outputs['endpoint_file'] = os.path.abspath(endpoint_name + '_endpoints.npy')
-            outputs['endpoint_file_mm'] = os.path.abspath(endpoint_name + '_endpointsmm.npy')
-            outputs['fiber_length_file'] = os.path.abspath(endpoint_name + '_lengths.npy')
-            outputs['fiber_label_file'] = os.path.abspath(endpoint_name + '_labels.npy')
-
-        return outputs
-
-    def _gen_outfilename(self, ext):
-        _, name , _ = split_filename(self.inputs.tract_file)
-        return name + '.' + ext
-
-class ROIGenInputSpec(BaseInterfaceInputSpec):
-    aparc_aseg_file = File(exists=True, mandatory=True, desc='Freesurfer aparc+aseg file')
-    LUT_file = File(exists=True, xor=['use_freesurfer_LUT'], desc='Custom lookup table (cf. FreeSurferColorLUT.txt)')
-    use_freesurfer_LUT = traits.Bool(xor=['LUT_file'],desc='Boolean value; Set to True to use default Freesurfer LUT, False for custom LUT')
-    freesurfer_dir = Directory(requires=['use_freesurfer_LUT'],desc='Freesurfer main directory')
-    out_roi_file = File(genfile = True, desc='Region of Interest file for connectivity mapping')
-    out_dict_file = File(genfile = True, desc='Label dictionary saved in Pickle format')
-
-class ROIGenOutputSpec(TraitedSpec):
-    roi_file = File(desc='Region of Interest file for connectivity mapping')
-    dict_file = File(desc='Label dictionary saved in Pickle format')
-
-class ROIGen(BaseInterface):
-    """
-    Generates a ROI file for connectivity mapping and a dictionary file containing relevant node information
-
-    Example
-    -------
-
-    >>> import nipype.interfaces.cmtk.cmtk as ck
-    >>> rg = ck.ROIGen()
-    >>> rg.inputs.aparc_aseg_file = 'aparc+aseg.nii'
-    >>> rg.inputs.use_freesurfer_LUT = True
-    >>> rg.inputs.freesurfer_dir = '/usr/local/freesurfer'
-    >>> rg.run() # doctest: +SKIP
-
-    The label dictionary is written to disk using Pickle. Resulting data can be loaded using:
-
-    >>> file = open("FreeSurferColorLUT_adapted_aparc+aseg_out.pck", "r")
-    >>> file = open("fsLUT_aparc+aseg.pck", "r")
-    >>> labelDict = pickle.load(file) # doctest: +SKIP
-    >>> print labelDict                     # doctest: +SKIP
-    """
-
-    input_spec = ROIGenInputSpec
-    output_spec = ROIGenOutputSpec
-
-    def _run_interface(self, runtime):
-        aparcpath, aparcname, aparcext = split_filename(self.inputs.aparc_aseg_file)
-        print 'Using Aparc+Aseg file: {name}'.format(name=aparcname+aparcext)
-
-        if self.inputs.use_freesurfer_LUT:
-            self.LUT_file = self.inputs.freesurfer_dir + '/FreeSurferColorLUT.txt'
-            print 'Using Freesurfer LUT: {name}'.format(name=self.LUT_file)
-            prefix = 'fsLUT'
-        elif not self.inputs.use_freesurfer_LUT and isdefined(self.inputs.LUT_file):
-            self.LUT_file = os.path.abspath(self.inputs.LUT_file)
-            lutpath, lutname, lutext = split_filename(self.LUT_file)
-            print 'Using Custom LUT file: {name}'.format(name=lutname+lutext)
-            prefix = lutname
-
-        self.roi_file = os.path.abspath(prefix + '_' + aparcname + '.nii')
-        self.dict_file = os.path.abspath(prefix + '_' + aparcname + '.pck')
-        print 'Output names generated'
-
-        if isdefined(self.inputs.out_roi_file):
-            self.roi_file = os.path.abspath(self.inputs.out_roi_file)
-
-        if isdefined(self.inputs.out_dict_file):
-            self.dict_file = os.path.abspath(self.inputs.out_dict_file)
-
-        MAPPING = [[1,2012],[2,2019],[3,2032],[4,2014],[5,2020],[6,2018],[7,2027],[8,2028],[9,2003],[10,2024],[11,2017],[12,2026],
-               [13,2002],[14,2023],[15,2010],[16,2022],[17,2031],[18,2029],[19,2008],[20,2025],[21,2005],[22,2021],[23,2011],
-               [24,2013],[25,2007],[26,2016],[27,2006],[28,2033],[29,2009],[30,2015],[31,2001],[32,2030],[33,2034],[34,2035],
-               [35,49],[36,50],[37,51],[38,52],[39,58],[40,53],[41,54],[42,1012],[43,1019],[44,1032],[45,1014],[46,1020],[47,1018],
-               [48,1027],[49,1028],[50,1003],[51,1024],[52,1017],[53,1026],[54,1002],[55,1023],[56,1010],[57,1022],[58,1031],
-               [59,1029],[60,1008],[61,1025],[62,1005],[63,1021],[64,1011],[65,1013],[66,1007],[67,1016],[68,1006],[69,1033],
-               [70,1009],[71,1015],[72,1001],[73,1030],[74,1034],[75,1035],[76,10],[77,11],[78,12],[79,13],[80,26],[81,17],
-               [82,18],[83,16]]
-
-        print 'Lookup table: {name}'.format(name=os.path.abspath(self.LUT_file))
-        LUTlabelsRGBA = np.loadtxt(self.LUT_file, skiprows=4, usecols=[0,1,2,3,4,5], comments='#',
-                        dtype={'names': ('index', 'label', 'R', 'G', 'B', 'A'),'formats': ('int', '|S30', 'int', 'int', 'int', 'int')})
-        print LUTlabelsRGBA
-        self.aparc_aseg_file = os.path.abspath(self.inputs.aparc_aseg_file)
-        print 'Aparc path: {name}'.format(name=self.aparc_aseg_file)
-        niiAPARCimg = nb.load(self.aparc_aseg_file)
-        niiAPARCdata = niiAPARCimg.get_data()
-        print 'Aparc Data Extracted'
-        niiDataLabels = np.unique(niiAPARCdata)
-        print 'Data labels recorded'
-        print niiDataLabels
-
-        numDataLabels = np.size(niiDataLabels)
-        numLUTLabels = np.size(LUTlabelsRGBA)
-        print 'Number of labels in image: {n}'.format(n=numDataLabels)
-        print 'Number of labels in LUT: {n}'.format(n=numLUTLabels)
-        if numLUTLabels < numDataLabels:
-            print 'LUT file provided does not contain all of the regions in the image'
-            print 'Removing unmapped regions'
-
-        labelDict = {}
-        GMlabelDict = {}
-        LUTlabelDict = {}
-        mapDict = {}
-
-        """ Create dictionary for input LUT table"""
-        for labels in range(0,numLUTLabels):
-            LUTlabelDict[LUTlabelsRGBA[labels][0]] = [LUTlabelsRGBA[labels][1],LUTlabelsRGBA[labels][2], LUTlabelsRGBA[labels][3], LUTlabelsRGBA[labels][4], LUTlabelsRGBA[labels][5]]
-
-        print 'Printing LUT label dictionary'
-        print LUTlabelDict
-
-        """ Create empty grey matter mask, Populate with only those regions defined in the mapping."""
-        niiGM = np.zeros( niiAPARCdata.shape, dtype = np.uint8 )
-        for ma in MAPPING:
-            niiGM[ niiAPARCdata == ma[1]] = ma[0]
-            mapDict[ma[0]] = ma[1]
-
-        print 'Grey matter mask created'
-        greyMaskLabels = np.unique(niiGM)
-        numGMLabels = np.size(greyMaskLabels)
-        print 'Number of grey matter labels: {num}'.format(num=numGMLabels)
-        print greyMaskLabels
-
-        for label in greyMaskLabels:
-            del GMlabelDict
-            GMlabelDict = {}
-            GMlabelDict['labels'] = LUTlabelDict[label][0]
-            GMlabelDict['colors']  = [LUTlabelDict[label][1], LUTlabelDict[label][2], LUTlabelDict[label][3]]
-            GMlabelDict['a'] = LUTlabelDict[label][4]
-            try:
-                mapDict[label]
-                GMlabelDict['originalID'] = mapDict[label]
-            except:
-                print 'Label {lbl} not in provided mapping'.format(lbl=label)
-            print GMlabelDict
-            labelDict[label] = GMlabelDict
-
-        roi_image = nb.Nifti1Image(niiGM, niiAPARCimg.get_affine(), niiAPARCimg.get_header())
-
-        print 'Saving ROI File to {path}'.format(path=os.path.abspath(self.roi_file))
-        nb.save(roi_image, os.path.abspath(self.roi_file))
-        print 'Saving Dictionary File to {path} in Pickle format'.format(path=os.path.abspath(self.dict_file))
-        file = open(os.path.abspath(self.dict_file), 'w')
-        pickle.dump(labelDict, file)
-        file.close()
-
-        return runtime
-
-    def _list_outputs(self):
-        outputs = self._outputs().get()
-        if isdefined(self.inputs.out_roi_file):
-            outputs['roi_file'] = os.path.abspath(self.inputs.out_roi_file)
-        else:
-            outputs['roi_file'] = os.path.abspath(self._gen_outfilename('nii'))
-        if isdefined(self.inputs.out_dict_file):
-            outputs['dict_file'] = os.path.abspath(self.inputs.out_dict_file)
-        else:
-            outputs['dict_file'] = os.path.abspath(self._gen_outfilename('pck'))
-        return outputs
-
-    def _gen_outfilename(self, ext):
-        _, name , _ = split_filename(self.inputs.aparc_aseg_file)
-        if self.inputs.use_freesurfer_LUT:
-            prefix = 'fsLUT'
-        elif not self.inputs.use_freesurfer_LUT and isdefined(self.inputs.LUT_file):
-            lutpath, lutname, lutext = split_filename(self.inputs.LUT_file)
-            prefix = lutname
-        return prefix + '_' + name + '.' + ext
-
+import pickle
+import scipy.io as sio
+import os
+import numpy as np
+import nibabel as nb
+import networkx as nx
+import sys
+
+def length(xyz, along=False):
+    """
+    Euclidean length of track line
+
+    Parameters
+    ----------
+    xyz : array-like shape (N,3)
+       array representing x,y,z of N points in a track
+    along : bool, optional
+       If True, return array giving cumulative length along track,
+       otherwise (default) return scalar giving total length.
+
+    Returns
+    -------
+    L : scalar or array shape (N-1,)
+       scalar in case of `along` == False, giving total length, array if
+       `along` == True, giving cumulative lengths.
+
+    Examples
+    --------
+    >>> xyz = np.array([[1,1,1],[2,3,4],[0,0,0]])
+    >>> expected_lens = np.sqrt([1+2**2+3**2, 2**2+3**2+4**2])
+    >>> length(xyz) == expected_lens.sum()
+    True
+    >>> len_along = length(xyz, along=True)
+    >>> np.allclose(len_along, expected_lens.cumsum())
+    True
+    >>> length([])
+    0
+    >>> length([[1, 2, 3]])
+    0
+    >>> length([], along=True)
+    array([0])
+    """
+    xyz = np.asarray(xyz)
+    if xyz.shape[0] < 2:
+        if along:
+            return np.array([0])
+        return 0
+    dists = np.sqrt((np.diff(xyz, axis=0)**2).sum(axis=1))
+    if along:
+        return np.cumsum(dists)
+    return np.sum(dists)
+
+def create_endpoints_array(fib, voxelSize):
+    """
+    Create the endpoints arrays for each fiber
+    Parameters
+    ----------
+    fib: the fibers data
+    voxelSize: 3-tuple containing the voxel size of the ROI image
+    Returns
+    -------
+    (endpoints: matrix of size [#fibers, 2, 3] containing for each fiber the
+    index of its first and last point in the voxelSize volume
+    endpointsmm) : endpoints in milimeter coordinates
+    """
+
+    #print 'Creating endpoint array'
+    # Init
+    n = len(fib)
+    endpoints = np.zeros( (n, 2, 3) )
+    endpointsmm = np.zeros( (n, 2, 3) )
+    pc = -1
+
+    # Computation for each fiber
+    for i, fi in enumerate(fib):
+
+        # Percent counter
+        pcN = int(round( float(100*i)/n ))
+        if pcN > pc and pcN%1 == 0:
+            pc = pcN
+
+        f = fi[0]
+
+        # store startpoint
+        endpoints[i,0,:] = f[0,:]
+        # store endpoint
+        endpoints[i,1,:] = f[-1,:]
+
+        # store startpoint
+        endpointsmm[i,0,:] = f[0,:]
+        # store endpoint
+        endpointsmm[i,1,:] = f[-1,:]
+
+        # Translate from mm to index
+        endpoints[i,0,0] = int( endpoints[i,0,0] / float(voxelSize[0]))
+        endpoints[i,0,1] = int( endpoints[i,0,1] / float(voxelSize[1]))
+        endpoints[i,0,2] = int( endpoints[i,0,2] / float(voxelSize[2]))
+        endpoints[i,1,0] = int( endpoints[i,1,0] / float(voxelSize[0]))
+        endpoints[i,1,1] = int( endpoints[i,1,1] / float(voxelSize[1]))
+        endpoints[i,1,2] = int( endpoints[i,1,2] / float(voxelSize[2]))
+
+    # Return the matrices
+    print 'Returning the endpoint matrix'
+    return (endpoints, endpointsmm)
+
+
+def save_fibers(oldhdr, oldfib, fname, indices):
+    """ Stores a new trackvis file fname using only given indices """
+
+    hdrnew = oldhdr.copy()
+
+    outstreams = []
+    for i in indices:
+        outstreams.append( oldfib[i] )
+
+    n_fib_out = len(outstreams)
+    hdrnew['n_count'] = n_fib_out
+
+    nb.trackvis.write(fname, outstreams, hdrnew)
+
+
+def cmat(track_file, roi_file, resolution_network_file, matrix_name, matrix_mat_name,endpoint_name, dict_file=-1):
+    """ Create the connection matrix for each resolution using fibers and ROIs. """
+
+    print 'Running cmat function'
+    # Identify the endpoints of each fiber
+    en_fname = os.path.abspath(endpoint_name + '_endpoints.npy')
+    en_fnamemm = os.path.abspath(endpoint_name + '_endpointsmm.npy')
+
+    print 'Reading Trackvis file {trk}'.format(trk=track_file)
+    fib, hdr = nb.trackvis.read(track_file, False)
+
+    # Previously, load_endpoints_from_trk() used the voxel size stored
+    # in the track hdr to transform the endpoints to ROI voxel space.
+    # This only works if the ROI voxel size is the same as the DSI/DTI
+    # voxel size. In the case of DTI, it is not.
+    # We do, however, assume that all of the ROI images have the same
+    # voxel size, so this code just loads the first one to determine
+    # what it should be
+
+    roi = nb.load(roi_file)
+    roiVoxelSize = roi.get_header().get_zooms()
+    (endpoints,endpointsmm) = create_endpoints_array(fib, roiVoxelSize)
+
+    # Output endpoint arrays
+    print 'Saving endpoint array: {array}'.format(array=en_fname)
+    np.save(en_fname, endpoints)
+    print 'Saving endpoint array in mm: {array}'.format(array=en_fnamemm)
+    np.save(en_fnamemm, endpointsmm)
+
+    n = len(fib)
+    print 'Number of fibers {num}'.format(num=n)
+
+    # Load Pickled label dictionary (not currently used)
+    if not dict_file == -1:
+        file = open(dict_file, 'r')
+        labelDict = pickle.load(file)
+        file.close()
+
+    # Create empty fiber label array
+    fiberlabels = np.zeros( (n, 2) )
+    final_fiberlabels = []
+    final_fibers_idx = []
+
+    # Open the corresponding ROI
+    roi_fname = roi_file
+    roi = nb.load(roi_fname)
+    roiData = roi.get_data()
+
+    # Create the matrix
+    G = nx.Graph()
+
+    # Add node information from specified parcellation scheme
+    gp = nx.read_graphml(resolution_network_file)
+    nROIs = len(gp.nodes())
+
+	
+    # add node information from parcellation
+    for u,d in gp.nodes_iter(data=True):
+		G.add_node(int(u), d)
+		# compute a position for the node based on the mean position of the
+		# ROI in voxel coordinates (segmentation volume )
+		G.node[int(u)]['dn_position'] = tuple(np.mean( np.where(roiData== int(d["dn_correspondence_id"]) ) , axis = 1))
+		
+    dis = 0
+
+    for i in range(endpoints.shape[0]):
+
+        # ROI start => ROI end
+        try:
+            startROI = int(roiData[endpoints[i, 0, 0], endpoints[i, 0, 1], endpoints[i, 0, 2]])
+            endROI = int(roiData[endpoints[i, 1, 0], endpoints[i, 1, 1], endpoints[i, 1, 2]])
+        except IndexError:
+            sys.stderr.write("AN INDEXERROR EXCEPTION OCCURED FOR FIBER %s. PLEASE CHECK ENDPOINT GENERATION" % i)
+            continue
+
+        # Filter
+        if startROI == 0 or endROI == 0:
+            dis += 1
+            fiberlabels[i,0] = -1
+            continue
+
+        if startROI > nROIs or endROI > nROIs:
+            sys.stderr.write("Start or endpoint of fiber terminate in a voxel which is labeled higher")
+            sys.stderr.write("than is expected by the parcellation node information.")
+            sys.stderr.write("Start ROI: %i, End ROI: %i" % (startROI, endROI))
+            sys.stderr.write("This needs bugfixing!")
+            continue
+
+        # Switch the rois in order to enforce startROI < endROI
+        if endROI < startROI:
+            tmp = startROI
+            startROI = endROI
+            endROI = tmp
+
+        fiberlabels[i,0] = startROI
+        fiberlabels[i,1] = endROI
+
+        final_fiberlabels.append( [ startROI, endROI ] )
+        final_fibers_idx.append(i)
+
+        if G.has_edge(startROI, endROI):
+            G.edge[startROI][endROI]['fiblist'].append(i)
+        else:
+            G.add_edge(startROI, endROI, fiblist = [i])
+
+    finalfiberlength = []
+    for idx in final_fibers_idx:
+        finalfiberlength.append( length(fib[idx][0]) )
+
+    print 'Convert to array'
+    final_fiberlength_array = np.array( finalfiberlength )
+    print 'Make final fiber labels as array'
+    final_fiberlabels_array = np.array(final_fiberlabels, dtype = np.int32)
+
+    numfib = np.zeros([len(G.nodes())+1,len(G.nodes())+1]) #Plus 1 because of zero indexing
+    fibmean = np.zeros([len(G.nodes())+1,len(G.nodes())+1])
+    fibdev = np.zeros([len(G.nodes())+1,len(G.nodes())+1])
+    print 'Matlab matrix shape: {shp}'.format(shp=len(G.nodes())+1)
+
+    numfib = nx.Graph()
+    numfib.add_nodes_from(G)
+    fibmean = nx.Graph()
+    fibmean.add_nodes_from(G)
+    fibdev = nx.Graph()
+    fibdev.add_nodes_from(G)
+    for u,v,d in G.edges_iter(data=True):
+        G.remove_edge(u,v)
+        di = { 'number_of_fibers' : len(d['fiblist']), }
+        idx = np.where( (final_fiberlabels_array[:,0] == int(u)) & (final_fiberlabels_array[:,1] == int(v)) )[0]
+        di['fiber_length_mean'] = np.mean(final_fiberlength_array[idx])
+        di['fiber_length_std'] = np.std(final_fiberlength_array[idx])
+        if not u==v: #Fix for self loop problem
+            G.add_edge(u, v, di)
+            numfib.add_edge(u, v, weight=di['number_of_fibers'] )
+            fibmean.add_edge(u, v, weight=di['fiber_length_mean'] )
+            fibdev.add_edge(u, v, weight=di['fiber_length_std'] )
+
+    print 'Writing network as {ntwk}'.format(ntwk=matrix_name)
+    nx.write_gpickle(G, os.path.abspath(matrix_name))
+
+    numfib_mlab = nx.to_numpy_matrix(numfib, dtype=np.float64)
+    numfib_dict = {}
+    numfib_dict['cmatrix'] = numfib_mlab
+
+    fibmean_mlab = nx.to_numpy_matrix(fibmean, dtype=np.float64)
+    fibmean_dict = {}
+    fibmean_dict['cmatrix'] = fibmean_mlab
+
+    fibdev_mlab = nx.to_numpy_matrix(fibdev, dtype=np.float64)
+    fibdev_dict = {}
+    fibdev_dict['cmatrix'] = fibdev_mlab
+
+    print 'Writing matlab matrix as {mat}'.format(mat=matrix_mat_name)
+    sio.savemat(matrix_mat_name, numfib_dict)
+    path, name, ext = split_filename(matrix_mat_name)
+    mean_fiber_length_matrix_name = op.join(path, name + '_mean_fiber_length') + ext
+    fiber_length_std_matrix_name = op.join(path, name + '_fiber_length_std') + ext
+    print 'Writing matlab mean fiber length matrix as {mat}'.format(mat=mean_fiber_length_matrix_name)
+    sio.savemat(mean_fiber_length_matrix_name, fibmean_dict)
+    print 'Writing matlab fiber length deviation matrix as {mat}'.format(mat=fiber_length_std_matrix_name)
+    sio.savemat(fiber_length_std_matrix_name, fibdev_dict)
+
+    fiberlengths_fname = os.path.abspath(endpoint_name + '_lengths.npy')
+    print 'Saving fiber length array: {array}'.format(array=fiberlengths_fname)
+    np.save(fiberlengths_fname, final_fiberlength_array)
+
+    fiberlabels_fname = os.path.abspath(endpoint_name + '_labels.npy')
+    print 'Saving fiber label array: {array}'.format(array=fiberlabels_fname)
+    np.save(fiberlabels_fname, np.array(fiberlabels, dtype = np.int32), )
+
+class CreateMatrixInputSpec(TraitedSpec):
+    roi_file = File(exists=True, mandatory=True, desc='Freesurfer aparc+aseg file')
+    dict_file = File(exists=True, desc='Pickle file containing the label dictionary (see ROIGen)')
+    tract_file = File(exists=True, mandatory=True, desc='Trackvis tract file')
+    resolution_network_file = File(exists=True, mandatory=True, desc='Parcellation files from Connectome Mapping Toolkit')
+    out_matrix_file = File(genfile = True, desc='NetworkX graph describing the connectivity')
+    out_matrix_mat_file = File(genfile = True, desc='Matlab matrix describing the connectivity')
+    out_mean_fiber_length_matrix_mat_file = File(genfile = True, desc='Matlab matrix describing the mean fiber lengths between each node.')
+    out_fiber_length_std_matrix_mat_file = File(genfile = True, desc='Matlab matrix describing the deviation in fiber lengths connecting each node.')
+    out_endpoint_array_name = File(genfile = True, desc='Name for the generated endpoint arrays')
+
+class CreateMatrixOutputSpec(TraitedSpec):
+    matrix_file = File(desc='NetworkX graph describing the connectivity')
+    matrix_mat_file = File(desc='Matlab matrix describing the connectivity')
+    mean_fiber_length_matrix_mat_file = File(desc='Matlab matrix describing the mean fiber lengths between each node.')
+    fiber_length_std_matrix_mat_file = File(desc='Matlab matrix describing the deviation in fiber lengths connecting each node.')
+    endpoint_file = File(desc='Saved Numpy array with the endpoints of each fiber')
+    endpoint_file_mm = File(desc='Saved Numpy array with the endpoints of each fiber (in millimeters)')
+    fiber_length_file = File(desc='Saved Numpy array with the lengths of each fiber')
+    fiber_label_file = File(desc='Saved Numpy array with the labels for each fiber')
+
+class CreateMatrix(BaseInterface):
+    """
+    Performs connectivity mapping and outputs the result as a NetworkX graph and a Matlab matrix
+
+    Example
+    -------
+
+    >>> import nipype.interfaces.cmtk.cmtk as ck
+    >>> conmap = ck.CreateMatrix()
+    >>> conmap.roi_file = 'fsLUT_aparc+aseg.nii'
+    >>> conmap.dict_file = 'fsLUT_aparc+aseg.pck'
+    >>> conmap.tract_file = 'fibers.trk'
+    >>> conmap.run()                 # doctest: +SKIP
+    """
+
+    input_spec = CreateMatrixInputSpec
+    output_spec = CreateMatrixOutputSpec
+
+    def _run_interface(self, runtime):
+        if isdefined(self.inputs.out_matrix_file):
+            path, name, _ = split_filename(self.inputs.out_matrix_file)
+            matrix_file = os.path.abspath(name + '.pck')
+        else:
+            matrix_file = self._gen_outfilename('pck')
+        if isdefined(self.inputs.out_matrix_mat_file):
+            path, name, _ = split_filename(self.inputs.out_matrix_mat_file)
+            matrix_mat_file = os.path.abspath(name + '.mat')
+        else:
+            matrix_mat_file = self._gen_outfilename('mat')
+
+        if not isdefined(self.inputs.out_endpoint_array_name):
+            _, endpoint_name , _ = split_filename(self.inputs.tract_file)
+        else:
+            endpoint_name = self.inputs.out_endpoint_array_name
+
+        if isdefined(self.inputs.dict_file):
+            cmat(self.inputs.tract_file, self.inputs.roi_file, self.inputs.resolution_network_file,
+            matrix_file, matrix_mat_file, endpoint_name, self.inputs.dict_file)
+        else:        
+            cmat(self.inputs.tract_file, self.inputs.roi_file, self.inputs.resolution_network_file,
+            matrix_file, matrix_mat_file, endpoint_name)
+
+        return runtime
+
+    def _list_outputs(self):
+        outputs = self.output_spec().get()
+        if isdefined(self.inputs.out_matrix_file):
+            path, name, _ = split_filename(self.inputs.out_matrix_file)
+            outputs['matrix_file']= os.path.abspath(name + '.pck')
+        else:
+            outputs['matrix_file']=os.path.abspath(self._gen_outfilename('pck'))
+        if isdefined(self.inputs.out_matrix_mat_file):
+            path, name, _ = split_filename(self.inputs.out_matrix_mat_file)
+            outputs['matrix_mat_file']= os.path.abspath(name + '.mat')
+            outputs['mean_fiber_length_matrix_mat_file']= os.path.abspath(name + '_mean_fiber_length.mat')
+            outputs['fiber_length_std_matrix_mat_file']= os.path.abspath(name + '_fiber_length_std.mat')
+        else:
+            name = os.path.abspath(self._gen_outfilename('mat'))
+            outputs['matrix_mat_file'] = name
+            outputs['mean_fiber_length_matrix_mat_file'] = os.path.abspath(name + '_mean_fiber_length.mat')
+            outputs['fiber_length_std_matrix_mat_file'] = os.path.abspath(name + '_fiber_length_std.mat')
+
+        if isdefined(self.inputs.out_matrix_mat_file):
+            path, name, _ = split_filename(self.inputs.out_matrix_mat_file)
+            outputs['matrix_mat_file']= os.path.abspath(name + '.mat')
+        else:
+            outputs['matrix_mat_file']=os.path.abspath(self._gen_outfilename('mat'))
+
+        if isdefined(self.inputs.out_endpoint_array_name):
+            outputs['endpoint_file'] = os.path.abspath(self.inputs.out_endpoint_array_name + '_endpoints.npy')
+            outputs['endpoint_file_mm'] = os.path.abspath(self.inputs.out_endpoint_array_name + '_endpointsmm.npy')
+            outputs['fiber_length_file'] = os.path.abspath(self.inputs.out_endpoint_array_name + '_lengths.npy')
+            outputs['fiber_label_file'] = os.path.abspath(self.inputs.out_endpoint_array_name + '_labels.npy')
+        else:
+            _, endpoint_name , _ = split_filename(self.inputs.tract_file)
+            outputs['endpoint_file'] = os.path.abspath(endpoint_name + '_endpoints.npy')
+            outputs['endpoint_file_mm'] = os.path.abspath(endpoint_name + '_endpointsmm.npy')
+            outputs['fiber_length_file'] = os.path.abspath(endpoint_name + '_lengths.npy')
+            outputs['fiber_label_file'] = os.path.abspath(endpoint_name + '_labels.npy')
+
+        return outputs
+
+    def _gen_outfilename(self, ext):
+        _, name , _ = split_filename(self.inputs.tract_file)
+        return name + '.' + ext
+
+class ROIGenInputSpec(BaseInterfaceInputSpec):
+    aparc_aseg_file = File(exists=True, mandatory=True, desc='Freesurfer aparc+aseg file')
+    LUT_file = File(exists=True, xor=['use_freesurfer_LUT'], desc='Custom lookup table (cf. FreeSurferColorLUT.txt)')
+    use_freesurfer_LUT = traits.Bool(xor=['LUT_file'],desc='Boolean value; Set to True to use default Freesurfer LUT, False for custom LUT')
+    freesurfer_dir = Directory(requires=['use_freesurfer_LUT'],desc='Freesurfer main directory')
+    out_roi_file = File(genfile = True, desc='Region of Interest file for connectivity mapping')
+    out_dict_file = File(genfile = True, desc='Label dictionary saved in Pickle format')
+
+class ROIGenOutputSpec(TraitedSpec):
+    roi_file = File(desc='Region of Interest file for connectivity mapping')
+    dict_file = File(desc='Label dictionary saved in Pickle format')
+
+class ROIGen(BaseInterface):
+    """
+    Generates a ROI file for connectivity mapping and a dictionary file containing relevant node information
+
+    Example
+    -------
+
+    >>> import nipype.interfaces.cmtk.cmtk as ck
+    >>> rg = ck.ROIGen()
+    >>> rg.inputs.aparc_aseg_file = 'aparc+aseg.nii'
+    >>> rg.inputs.use_freesurfer_LUT = True
+    >>> rg.inputs.freesurfer_dir = '/usr/local/freesurfer'
+    >>> rg.run() # doctest: +SKIP
+
+    The label dictionary is written to disk using Pickle. Resulting data can be loaded using:
+
+    >>> file = open("FreeSurferColorLUT_adapted_aparc+aseg_out.pck", "r")
+    >>> file = open("fsLUT_aparc+aseg.pck", "r")
+    >>> labelDict = pickle.load(file) # doctest: +SKIP
+    >>> print labelDict                     # doctest: +SKIP
+    """
+
+    input_spec = ROIGenInputSpec
+    output_spec = ROIGenOutputSpec
+
+    def _run_interface(self, runtime):
+        aparcpath, aparcname, aparcext = split_filename(self.inputs.aparc_aseg_file)
+        print 'Using Aparc+Aseg file: {name}'.format(name=aparcname+aparcext)
+
+        if self.inputs.use_freesurfer_LUT:
+            self.LUT_file = self.inputs.freesurfer_dir + '/FreeSurferColorLUT.txt'
+            print 'Using Freesurfer LUT: {name}'.format(name=self.LUT_file)
+            prefix = 'fsLUT'
+        elif not self.inputs.use_freesurfer_LUT and isdefined(self.inputs.LUT_file):
+            self.LUT_file = os.path.abspath(self.inputs.LUT_file)
+            lutpath, lutname, lutext = split_filename(self.LUT_file)
+            print 'Using Custom LUT file: {name}'.format(name=lutname+lutext)
+            prefix = lutname
+
+        self.roi_file = os.path.abspath(prefix + '_' + aparcname + '.nii')
+        self.dict_file = os.path.abspath(prefix + '_' + aparcname + '.pck')
+        print 'Output names generated'
+
+        if isdefined(self.inputs.out_roi_file):
+            self.roi_file = os.path.abspath(self.inputs.out_roi_file)
+
+        if isdefined(self.inputs.out_dict_file):
+            self.dict_file = os.path.abspath(self.inputs.out_dict_file)
+
+        MAPPING = [[1,2012],[2,2019],[3,2032],[4,2014],[5,2020],[6,2018],[7,2027],[8,2028],[9,2003],[10,2024],[11,2017],[12,2026],
+               [13,2002],[14,2023],[15,2010],[16,2022],[17,2031],[18,2029],[19,2008],[20,2025],[21,2005],[22,2021],[23,2011],
+               [24,2013],[25,2007],[26,2016],[27,2006],[28,2033],[29,2009],[30,2015],[31,2001],[32,2030],[33,2034],[34,2035],
+               [35,49],[36,50],[37,51],[38,52],[39,58],[40,53],[41,54],[42,1012],[43,1019],[44,1032],[45,1014],[46,1020],[47,1018],
+               [48,1027],[49,1028],[50,1003],[51,1024],[52,1017],[53,1026],[54,1002],[55,1023],[56,1010],[57,1022],[58,1031],
+               [59,1029],[60,1008],[61,1025],[62,1005],[63,1021],[64,1011],[65,1013],[66,1007],[67,1016],[68,1006],[69,1033],
+               [70,1009],[71,1015],[72,1001],[73,1030],[74,1034],[75,1035],[76,10],[77,11],[78,12],[79,13],[80,26],[81,17],
+               [82,18],[83,16]]
+
+        print 'Lookup table: {name}'.format(name=os.path.abspath(self.LUT_file))
+        LUTlabelsRGBA = np.loadtxt(self.LUT_file, skiprows=4, usecols=[0,1,2,3,4,5], comments='#',
+                        dtype={'names': ('index', 'label', 'R', 'G', 'B', 'A'),'formats': ('int', '|S30', 'int', 'int', 'int', 'int')})
+        print LUTlabelsRGBA
+        self.aparc_aseg_file = os.path.abspath(self.inputs.aparc_aseg_file)
+        print 'Aparc path: {name}'.format(name=self.aparc_aseg_file)
+        niiAPARCimg = nb.load(self.aparc_aseg_file)
+        niiAPARCdata = niiAPARCimg.get_data()
+        print 'Aparc Data Extracted'
+        niiDataLabels = np.unique(niiAPARCdata)
+        print 'Data labels recorded'
+        print niiDataLabels
+
+        numDataLabels = np.size(niiDataLabels)
+        numLUTLabels = np.size(LUTlabelsRGBA)
+        print 'Number of labels in image: {n}'.format(n=numDataLabels)
+        print 'Number of labels in LUT: {n}'.format(n=numLUTLabels)
+        if numLUTLabels < numDataLabels:
+            print 'LUT file provided does not contain all of the regions in the image'
+            print 'Removing unmapped regions'
+
+        labelDict = {}
+        GMlabelDict = {}
+        LUTlabelDict = {}
+        mapDict = {}
+
+        """ Create dictionary for input LUT table"""
+        for labels in range(0,numLUTLabels):
+            LUTlabelDict[LUTlabelsRGBA[labels][0]] = [LUTlabelsRGBA[labels][1],LUTlabelsRGBA[labels][2], LUTlabelsRGBA[labels][3], LUTlabelsRGBA[labels][4], LUTlabelsRGBA[labels][5]]
+
+        print 'Printing LUT label dictionary'
+        print LUTlabelDict
+
+        """ Create empty grey matter mask, Populate with only those regions defined in the mapping."""
+        niiGM = np.zeros( niiAPARCdata.shape, dtype = np.uint8 )
+        for ma in MAPPING:
+            niiGM[ niiAPARCdata == ma[1]] = ma[0]
+            mapDict[ma[0]] = ma[1]
+
+        print 'Grey matter mask created'
+        greyMaskLabels = np.unique(niiGM)
+        numGMLabels = np.size(greyMaskLabels)
+        print 'Number of grey matter labels: {num}'.format(num=numGMLabels)
+        print greyMaskLabels
+
+        for label in greyMaskLabels:
+            del GMlabelDict
+            GMlabelDict = {}
+            GMlabelDict['labels'] = LUTlabelDict[label][0]
+            GMlabelDict['colors']  = [LUTlabelDict[label][1], LUTlabelDict[label][2], LUTlabelDict[label][3]]
+            GMlabelDict['a'] = LUTlabelDict[label][4]
+            try:
+                mapDict[label]
+                GMlabelDict['originalID'] = mapDict[label]
+            except:
+                print 'Label {lbl} not in provided mapping'.format(lbl=label)
+            print GMlabelDict
+            labelDict[label] = GMlabelDict
+
+        roi_image = nb.Nifti1Image(niiGM, niiAPARCimg.get_affine(), niiAPARCimg.get_header())
+
+        print 'Saving ROI File to {path}'.format(path=os.path.abspath(self.roi_file))
+        nb.save(roi_image, os.path.abspath(self.roi_file))
+        print 'Saving Dictionary File to {path} in Pickle format'.format(path=os.path.abspath(self.dict_file))
+        file = open(os.path.abspath(self.dict_file), 'w')
+        pickle.dump(labelDict, file)
+        file.close()
+
+        return runtime
+
+    def _list_outputs(self):
+        outputs = self._outputs().get()
+        if isdefined(self.inputs.out_roi_file):
+            outputs['roi_file'] = os.path.abspath(self.inputs.out_roi_file)
+        else:
+            outputs['roi_file'] = os.path.abspath(self._gen_outfilename('nii'))
+        if isdefined(self.inputs.out_dict_file):
+            outputs['dict_file'] = os.path.abspath(self.inputs.out_dict_file)
+        else:
+            outputs['dict_file'] = os.path.abspath(self._gen_outfilename('pck'))
+        return outputs
+
+    def _gen_outfilename(self, ext):
+        _, name , _ = split_filename(self.inputs.aparc_aseg_file)
+        if self.inputs.use_freesurfer_LUT:
+            prefix = 'fsLUT'
+        elif not self.inputs.use_freesurfer_LUT and isdefined(self.inputs.LUT_file):
+            lutpath, lutname, lutext = split_filename(self.inputs.LUT_file)
+            prefix = lutname
+        return prefix + '_' + name + '.' + ext
+