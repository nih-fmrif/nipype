# emacs: -*- mode: python; py-indent-offset: 4; indent-tabs-mode: nil -*-
# vi: set ft=python sts=4 ts=4 sw=4 et:
"""
Package contains interfaces for using existing functionality in other packages

Exaples  FSL, matlab/SPM , afni

Requires Packages to be installed
"""

from ConfigParser import NoOptionError
from copy import deepcopy
import datetime
import errno
import os
import re
import platform
from socket import getfqdn
from string import Template
import select
import subprocess
import sys
from textwrap import wrap
from datetime import datetime as dt
from dateutil.parser import parse as parseutc
from warnings import warn


from .traits_extension import (traits, Undefined, TraitDictObject,
                               TraitListObject, TraitError,
                               isdefined, File, Directory,
                               has_metadata)
from ..utils.filemanip import (md5, hash_infile, FileNotFoundError,
                               hash_timestamp, save_json,
                               split_filename)
from ..utils.misc import is_container, trim, str2bool
from ..utils.provenance import write_provenance
from .. import config, logging, LooseVersion
from .. import __version__

nipype_version = LooseVersion(__version__)

iflogger = logging.getLogger('interface')


__docformat__ = 'restructuredtext'


def load_template(name):
    """Load a template from the script_templates directory

    Parameters
    ----------
    name : str
        The name of the file to load

    Returns
    -------
    template : string.Template

    """

    full_fname = os.path.join(os.path.dirname(__file__),
                              'script_templates', name)
    template_file = open(full_fname)
    template = Template(template_file.read())
    template_file.close()
    return template


class Bunch(object):
    """Dictionary-like class that provides attribute-style access to it's items.

    A `Bunch` is a simple container that stores it's items as class
    attributes.  Internally all items are stored in a dictionary and
    the class exposes several of the dictionary methods.

    Examples
    --------
    >>> from nipype.interfaces.base import Bunch
    >>> inputs = Bunch(infile='subj.nii', fwhm=6.0, register_to_mean=True)
    >>> inputs
    Bunch(fwhm=6.0, infile='subj.nii', register_to_mean=True)
    >>> inputs.register_to_mean = False
    >>> inputs
    Bunch(fwhm=6.0, infile='subj.nii', register_to_mean=False)


    Notes
    -----
    The Bunch pattern came from the Python Cookbook:

    .. [1] A. Martelli, D. Hudgeon, "Collecting a Bunch of Named
           Items", Python Cookbook, 2nd Ed, Chapter 4.18, 2005.

    """
    def __init__(self, *args, **kwargs):
        self.__dict__.update(*args, **kwargs)

    def update(self, *args, **kwargs):
        """update existing attribute, or create new attribute

        Note: update is very much like HasTraits.set"""
        self.__dict__.update(*args, **kwargs)

    def items(self):
        """iterates over bunch attributes as key, value pairs"""
        return self.__dict__.items()

    def iteritems(self):
        """iterates over bunch attributes as key, value pairs"""
        warn('iteritems is deprecated, use items instead')
        return self.items()

    def get(self, *args):
        '''Support dictionary get() functionality
        '''
        return self.__dict__.get(*args)

    def set(self, **kwargs):
        '''Support dictionary get() functionality
        '''
        return self.__dict__.update(**kwargs)

    def dictcopy(self):
        """returns a deep copy of existing Bunch as a dictionary"""
        return deepcopy(self.__dict__)

    def __repr__(self):
        """representation of the sorted Bunch as a string

        Currently, this string representation of the `inputs` Bunch of
        interfaces is hashed to determine if the process' dirty-bit
        needs setting or not. Till that mechanism changes, only alter
        this after careful consideration.
        """
        outstr = ['Bunch(']
        first = True
        for k, v in sorted(self.items()):
            if not first:
                outstr.append(', ')
            outstr.append('%s=%r' % (k, v))
            first = False
        outstr.append(')')
        return ''.join(outstr)

    def _hash_infile(self, adict, key):
        # Inject file hashes into adict[key]
        stuff = adict[key]
        if not is_container(stuff):
            stuff = [stuff]
        file_list = []
        for afile in stuff:
            if os.path.isfile(afile):
                md5obj = md5()
                fp = file(afile, 'rb')
                while True:
                    data = fp.read(8192)
                    if not data:
                        break
                    md5obj.update(data)
                fp.close()
                md5hex = md5obj.hexdigest()
            else:
                md5hex = None
            file_list.append((afile, md5hex))
        return file_list

    def _get_bunch_hash(self):
        """Return a dictionary of our items with hashes for each file.

        Searches through dictionary items and if an item is a file, it
        calculates the md5 hash of the file contents and stores the
        file name and hash value as the new key value.

        However, the overall bunch hash is calculated only on the hash
        value of a file. The path and name of the file are not used in
        the overall hash calculation.

        Returns
        -------
        dict_withhash : dict
            Copy of our dictionary with the new file hashes included
            with each file.
        hashvalue : str
            The md5 hash value of the `dict_withhash`

        """

        infile_list = []
        for key, val in self.items():
            if is_container(val):
                # XXX - SG this probably doesn't catch numpy arrays
                # containing embedded file names either.
                if isinstance(val, dict):
                    # XXX - SG should traverse dicts, but ignoring for now
                    item = None
                else:
                    if len(val) == 0:
                        raise AttributeError('%s attribute is empty' % key)
                    item = val[0]
            else:
                item = val
            try:
                if os.path.isfile(item):
                    infile_list.append(key)
            except TypeError:
                # `item` is not a file or string.
                continue
        dict_withhash = self.dictcopy()
        dict_nofilename = self.dictcopy()
        for item in infile_list:
            dict_withhash[item] = self._hash_infile(dict_withhash, item)
            dict_nofilename[item] = [val[1] for val in dict_withhash[item]]
        # Sort the items of the dictionary, before hashing the string
        # representation so we get a predictable order of the
        # dictionary.
        sorted_dict = str(sorted(dict_nofilename.items()))
        return (dict_withhash, md5(sorted_dict).hexdigest())

    def __pretty__(self, p, cycle):
        '''Support for the pretty module

        pretty is included in ipython.externals for ipython > 0.10'''
        if cycle:
            p.text('Bunch(...)')
        else:
            p.begin_group(6, 'Bunch(')
            first = True
            for k, v in sorted(self.items()):
                if not first:
                    p.text(',')
                    p.breakable()
                p.text(k + '=')
                p.pretty(v)
                first = False
            p.end_group(6, ')')


class InterfaceResult(object):
    """Object that contains the results of running a particular Interface.

    Attributes
    ----------
    version : version of this Interface result object (a readonly property)
    interface : class type
        A copy of the `Interface` class that was run to generate this result.
    inputs :  a traits free representation of the inputs
    outputs : Bunch
        An `Interface` specific Bunch that contains all possible files
        that are generated by the interface.  The `outputs` are used
        as the `inputs` to another node when interfaces are used in
        the pipeline.
    runtime : Bunch

        Contains attributes that describe the runtime environment when
        the `Interface` was run.  Contains the attributes:

        * cmdline : The command line string that was executed
        * cwd : The directory the ``cmdline`` was executed in.
        * stdout : The output of running the ``cmdline``.
        * stderr : Any error messages output from running ``cmdline``.
        * returncode : The code returned from running the ``cmdline``.

    """

    def __init__(self, interface, runtime, inputs=None, outputs=None,
                 provenance=None):
        self._version = 2.0
        self.interface = interface
        self.runtime = runtime
        self.inputs = inputs
        self.outputs = outputs
        self.provenance = provenance

    @property
    def version(self):
        return self._version


class BaseTraitedSpec(traits.HasTraits):
    """Provide a few methods necessary to support nipype interface api

    The inputs attribute of interfaces call certain methods that are not
    available in traits.HasTraits. These are provided here.

    new metadata:

    * usedefault : set this to True if the default value of the trait should be
      used. Unless this is set, the attributes are set to traits.Undefined

    new attribute:

    * get_hashval : returns a tuple containing the state of the trait as a dict
      and hashvalue corresponding to dict.

    XXX Reconsider this in the long run, but it seems like the best
    solution to move forward on the refactoring.
    """

    def __init__(self, **kwargs):
        """ Initialize handlers and inputs"""
        # NOTE: In python 2.6, object.__init__ no longer accepts input
        # arguments.  HasTraits does not define an __init__ and
        # therefore these args were being ignored.
        #super(TraitedSpec, self).__init__(*args, **kwargs)
        super(BaseTraitedSpec, self).__init__(**kwargs)
        traits.push_exception_handler(reraise_exceptions=True)
        undefined_traits = {}
        for trait in self.copyable_trait_names():
            if not self.traits()[trait].usedefault:
                undefined_traits[trait] = Undefined
        self.trait_set(trait_change_notify=False, **undefined_traits)
        self._generate_handlers()
        self.set(**kwargs)

    def items(self):
        """ Name, trait generator for user modifiable traits
        """
        for name in sorted(self.copyable_trait_names()):
            yield name, self.traits()[name]

    def __repr__(self):
        """ Return a well-formatted representation of the traits """
        outstr = []
        for name, value in sorted(self.trait_get().items()):
            outstr.append('%s = %s' % (name, value))
        return '\n' + '\n'.join(outstr) + '\n'

    def _generate_handlers(self):
        """Find all traits with the 'xor' metadata and attach an event
        handler to them.
        """
        has_xor = dict(xor=lambda t: t is not None)
        xors = self.trait_names(**has_xor)
        for elem in xors:
            self.on_trait_change(self._xor_warn, elem)
        has_requires = dict(requires=lambda t: t is not None)
        requires = self.trait_names(**has_requires)
        for elem in requires:
            self.on_trait_change(self._requires_warn, elem)
        has_deprecation = dict(deprecated=lambda t: t is not None)
        deprecated = self.trait_names(**has_deprecation)
        for elem in deprecated:
            self.on_trait_change(self._deprecated_warn, elem)

    def _xor_warn(self, obj, name, old, new):
        """ Generates warnings for xor traits
        """
        if isdefined(new):
            trait_spec = self.traits()[name]
            # for each xor, set to default_value
            for trait_name in trait_spec.xor:
                if trait_name == name:
                    # skip ourself
                    continue
                if isdefined(getattr(self, trait_name)):
                    self.trait_set(trait_change_notify=False,
                                   **{'%s' % name: Undefined})
                    msg = ('Input "%s" is mutually exclusive with input "%s", '
                           'which is already set') % (name, trait_name)
                    raise IOError(msg)

    def _requires_warn(self, obj, name, old, new):
        """Part of the xor behavior
        """
        if isdefined(new):
            trait_spec = self.traits()[name]
            msg = None
            for trait_name in trait_spec.requires:
                if not isdefined(getattr(self, trait_name)):
                    if not msg:
                        msg = 'Input %s requires inputs: %s' \
                            % (name, ', '.join(trait_spec.requires))
            if msg:
                warn(msg)

    def _deprecated_warn(self, obj, name, old, new):
        """Checks if a user assigns a value to a deprecated trait
        """
        if isdefined(new):
            trait_spec = self.traits()[name]
            msg1 = ('Input %s in interface %s is deprecated.' %
                    (name,
                     self.__class__.__name__.split('InputSpec')[0]))
            msg2 = ('Will be removed or raise an error as of release %s'
                    % trait_spec.deprecated)
            if trait_spec.new_name:
                if trait_spec.new_name not in self.copyable_trait_names():
                    raise TraitError(msg1 + ' Replacement trait %s not found' %
                                     trait_spec.new_name)
                msg3 = 'It has been replaced by %s.' % trait_spec.new_name
            else:
                msg3 = ''
            msg = ' '.join((msg1, msg2, msg3))
            if LooseVersion(str(trait_spec.deprecated)) < nipype_version:
                raise TraitError(msg)
            else:
                warn(msg)
                if trait_spec.new_name:
                    warn('Unsetting %s and setting %s.' % (name,
                                                           trait_spec.new_name))
                    self.trait_set(trait_change_notify=False,
                                   **{'%s' % name: Undefined,
                                      '%s' % trait_spec.new_name: new})

    def _hash_infile(self, adict, key):
        """ Inject file hashes into adict[key]"""
        stuff = adict[key]
        if not is_container(stuff):
            stuff = [stuff]
        file_list = []
        for afile in stuff:
            if is_container(afile):
                hashlist = self._hash_infile({'infiles': afile}, 'infiles')
                hash = [val[1] for val in hashlist]
            else:
                if config.get('execution',
                              'hash_method').lower() == 'timestamp':
                    hash = hash_timestamp(afile)
                elif config.get('execution',
                                'hash_method').lower() == 'content':
                    hash = hash_infile(afile)
                else:
                    raise Exception("Unknown hash method: %s" %
                                    config.get('execution', 'hash_method'))
            file_list.append((afile, hash))
        return file_list

    def get(self, **kwargs):
        """ Returns traited class as a dict

        Augments the trait get function to return a dictionary without
        notification handles
        """
        out = super(BaseTraitedSpec, self).get(**kwargs)
        out = self._clean_container(out, Undefined)
        return out

    def get_traitsfree(self, **kwargs):
        """ Returns traited class as a dict

        Augments the trait get function to return a dictionary without
        any traits. The dictionary does not contain any attributes that
        were Undefined
        """
        out = super(BaseTraitedSpec, self).get(**kwargs)
        out = self._clean_container(out, skipundefined=True)
        return out

    def _clean_container(self, object, undefinedval=None, skipundefined=False):
        """Convert a traited obejct into a pure python representation.
        """
        if isinstance(object, TraitDictObject) or isinstance(object, dict):
            out = {}
            for key, val in object.items():
                if isdefined(val):
                    out[key] = self._clean_container(val, undefinedval)
                else:
                    if not skipundefined:
                        out[key] = undefinedval
        elif (isinstance(object, TraitListObject) or isinstance(object, list)
              or isinstance(object, tuple)):
            out = []
            for val in object:
                if isdefined(val):
                    out.append(self._clean_container(val, undefinedval))
                else:
                    if not skipundefined:
                        out.append(undefinedval)
                    else:
                        out.append(None)
            if isinstance(object, tuple):
                out = tuple(out)
        else:
            if isdefined(object):
                out = object
            else:
                if not skipundefined:
                    out = undefinedval
        return out

    def get_hashval(self, hash_method=None):
        """Return a dictionary of our items with hashes for each file.

        Searches through dictionary items and if an item is a file, it
        calculates the md5 hash of the file contents and stores the
        file name and hash value as the new key value.

        However, the overall bunch hash is calculated only on the hash
        value of a file. The path and name of the file are not used in
        the overall hash calculation.

        Returns
        -------
        dict_withhash : dict
            Copy of our dictionary with the new file hashes included
            with each file.
        hashvalue : str
            The md5 hash value of the traited spec

        """

        dict_withhash = {}
        dict_nofilename = {}
        for name, val in sorted(self.get().items()):
            if isdefined(val):
                trait = self.trait(name)
                if has_metadata(trait.trait_type, "nohash", True):
                    continue
                hash_files = (not has_metadata(trait.trait_type, "hash_files",
                                               False)
                              and not has_metadata(trait.trait_type,
                                                   "name_source"))
                dict_nofilename[name] = \
                    self._get_sorteddict(val, hash_method=hash_method,
                                         hash_files=hash_files)
                dict_withhash[name] = \
                    self._get_sorteddict(val, True, hash_method=hash_method,
                                         hash_files=hash_files)
        return (dict_withhash, md5(str(dict_nofilename)).hexdigest())

    def _get_sorteddict(self, object, dictwithhash=False, hash_method=None,
                        hash_files=True):
        if isinstance(object, dict):
            out = {}
            for key, val in sorted(object.items()):
                if isdefined(val):
                    out[key] = \
                        self._get_sorteddict(val, dictwithhash,
                                             hash_method=hash_method,
                                             hash_files=hash_files)
        elif isinstance(object, (list, tuple)):
            out = []
            for val in object:
                if isdefined(val):
                    out.append(self._get_sorteddict(val, dictwithhash,
                                                    hash_method=hash_method,
                                                    hash_files=hash_files))
            if isinstance(object, tuple):
                out = tuple(out)
        else:
            if isdefined(object):
                if (hash_files and isinstance(object, str) and
                        os.path.isfile(object)):
                    if hash_method is None:
                        hash_method = config.get('execution', 'hash_method')

                    if hash_method.lower() == 'timestamp':
                        hash = hash_timestamp(object)
                    elif hash_method.lower() == 'content':
                        hash = hash_infile(object)
                    else:
                        raise Exception("Unknown hash method: %s" % hash_method)
                    if dictwithhash:
                        out = (object, hash)
                    else:
                        out = hash
                elif isinstance(object, float):
                    out = '%.10f' % object
                else:
                    out = object
        return out


class DynamicTraitedSpec(BaseTraitedSpec):
    """ A subclass to handle dynamic traits

    This class is a workaround for add_traits and clone_traits not
    functioning well together.
    """
    def __deepcopy__(self, memo):
        """ bug in deepcopy for HasTraits results in weird cloning behavior for
        added traits
        """
        id_self = id(self)
        if id_self in memo:
            return memo[id_self]
        dup_dict = deepcopy(self.get(), memo)
        # access all keys
        for key in self.copyable_trait_names():
            _ = getattr(self, key)
        # clone once
        dup = self.clone_traits(memo=memo)
        for key in self.copyable_trait_names():
            try:
                _ = getattr(dup, key)
            except:
                pass
        # clone twice
        dup = self.clone_traits(memo=memo)
        dup.set(**dup_dict)
        return dup


class TraitedSpec(BaseTraitedSpec):
    """ Create a subclass with strict traits.

    This is used in 90% of the cases.
    """
    _ = traits.Disallow


class Interface(object):
    """This is an abstract definition for Interface objects.

    It provides no functionality.  It defines the necessary attributes
    and methods all Interface objects should have.

    """

    input_spec = None  # A traited input specification
    output_spec = None  # A traited output specification

    _can_resume = False  # defines if the interface can reuse partial results
                         # after interruption

    @property
    def can_resume(self):
        return self._can_resume

    _always_run = False  # should the interface be always run even if the
                         # inputs were not changed?

    @property
    def always_run(self):
        return self._always_run

    def __init__(self, **inputs):
        """Initialize command with given args and inputs."""
        raise NotImplementedError

    @classmethod
    def help(cls):
        """ Prints class help"""
        raise NotImplementedError

    @classmethod
    def _inputs_help(cls):
        """ Prints inputs help"""
        raise NotImplementedError

    @classmethod
    def _outputs_help(cls):
        """ Prints outputs help"""
        raise NotImplementedError

    @classmethod
    def _outputs(cls):
        """ Initializes outputs"""
        raise NotImplementedError

    @property
    def version(self):
        raise NotImplementedError

    def run(self):
        """Execute the command."""
        raise NotImplementedError

    def aggregate_outputs(self, runtime=None, needed_outputs=None):
        """Called to populate outputs"""
        raise NotImplementedError

    def _list_outputs(self):
        """ List expected outputs"""
        raise NotImplementedError

    def _get_filecopy_info(self):
        """ Provides information about file inputs to copy or link to cwd.
            Necessary for pipeline operation
        """
        raise NotImplementedError


class BaseInterfaceInputSpec(TraitedSpec):
    ignore_exception = traits.Bool(False, desc="Print an error message instead \
of throwing an exception in case the interface fails to run", usedefault=True,
                                   nohash=True)


class BaseInterface(Interface):
    """Implements common interface functionality.

    Implements
    ----------

    * Initializes inputs/outputs from input_spec/output_spec
    * Provides help based on input_spec and output_spec
    * Checks for mandatory inputs before running an interface
    * Runs an interface and returns results
    * Determines which inputs should be copied or linked to cwd

    This class does not implement aggregate_outputs, input_spec or
    output_spec. These should be defined by derived classes.

    This class cannot be instantiated.

    """
    input_spec = BaseInterfaceInputSpec
    _version = None

    def __init__(self, **inputs):
        if not self.input_spec:
            raise Exception('No input_spec in class: %s' %
                            self.__class__.__name__)
        self.inputs = self.input_spec(**inputs)

    @classmethod
    def help(cls, returnhelp=False):
        """ Prints class help
        """

        if cls.__doc__:
            #docstring = cls.__doc__.split('\n')
            #docstring = [trim(line, '') for line in docstring]
            docstring = trim(cls.__doc__).split('\n') + ['']
        else:
            docstring = ['']

        allhelp = '\n'.join(docstring + cls._inputs_help() + [''] +
                            cls._outputs_help() + [''])
        if returnhelp:
            return allhelp
        else:
            print(allhelp)

    @classmethod
    def _get_trait_desc(self, inputs, name, spec):
        desc = spec.desc
        xor = spec.xor
        requires = spec.requires

        manhelpstr = ['\t%s' % name]

        try:
            setattr(inputs, name, None)
        except TraitError as excp:
            def_val = ''
            if getattr(spec, 'usedefault'):
                def_arg = getattr(spec, 'default_value')()[1]
                def_val = ', nipype default value: %s' % str(def_arg)
            line = "(%s%s)" % (excp.info, def_val)
            manhelpstr = wrap(line, 70,
                              initial_indent=manhelpstr[0]+': ',
                              subsequent_indent='\t\t ')

        if desc:
            for line in desc.split('\n'):
                line = re.sub("\s+", " ", line)
                manhelpstr += wrap(line, 70,
                                   initial_indent='\t\t',
                                   subsequent_indent='\t\t')

        if xor:
            line = '%s' % ', '.join(xor)
            manhelpstr += wrap(line, 70,
                               initial_indent='\t\tmutually_exclusive: ',
                               subsequent_indent='\t\t ')

        if requires:
            others = [field for field in requires if field != name]
            line = '%s' % ', '.join(others)
            manhelpstr += wrap(line, 70,
                               initial_indent='\t\trequires: ',
                               subsequent_indent='\t\t ')
        return manhelpstr

    @classmethod
    def _inputs_help(cls):
        """ Prints description for input parameters
        """
        helpstr = ['Inputs::']

        inputs = cls.input_spec()
        if len(inputs.traits(transient=None).items()) == 0:
            helpstr += ['', '\tNone']
            return helpstr

        manhelpstr = ['', '\t[Mandatory]']
        for name, spec in sorted(inputs.traits(mandatory=True).items()):
            manhelpstr += cls._get_trait_desc(inputs, name, spec)

        opthelpstr = ['', '\t[Optional]']
        for name, spec in sorted(inputs.traits(mandatory=None,
                                               transient=None).items()):
            opthelpstr += cls._get_trait_desc(inputs, name, spec)

        if manhelpstr:
            helpstr += manhelpstr
        if opthelpstr:
            helpstr += opthelpstr
        return helpstr

    @classmethod
    def _outputs_help(cls):
        """ Prints description for output parameters
        """
        helpstr = ['Outputs::', '']
        if cls.output_spec:
            outputs = cls.output_spec()
            for name, spec in sorted(outputs.traits(transient=None).items()):
                helpstr += cls._get_trait_desc(outputs, name, spec)
        if len(helpstr) == 2:
            helpstr += ['\tNone']
        return helpstr

    def _outputs(self):
        """ Returns a bunch containing output fields for the class
        """
        outputs = None
        if self.output_spec:
            outputs = self.output_spec()
        return outputs

    @classmethod
    def _get_filecopy_info(cls):
        """ Provides information about file inputs to copy or link to cwd.
            Necessary for pipeline operation
        """
        info = []
        if cls.input_spec is None:
            return info
        metadata = dict(copyfile=lambda t: t is not None)
        for name, spec in sorted(cls.input_spec().traits(**metadata).items()):
            info.append(dict(key=name,
                             copy=spec.copyfile))
        return info

    def _check_requires(self, spec, name, value):
        """ check if required inputs are satisfied
        """
        if spec.requires:
            values = [not isdefined(getattr(self.inputs, field))
                      for field in spec.requires]
            if any(values) and isdefined(value):
                msg = ("%s requires a value for input '%s' because one of %s "
                       "is set. For a list of required inputs, see %s.help()" %
                       (self.__class__.__name__, name,
                        ', '.join(spec.requires), self.__class__.__name__))
                raise ValueError(msg)

    def _check_xor(self, spec, name, value):
        """ check if mutually exclusive inputs are satisfied
        """
        if spec.xor:
            values = [isdefined(getattr(self.inputs, field))
                      for field in spec.xor]
            if not any(values) and not isdefined(value):
                msg = ("%s requires a value for one of the inputs '%s'. "
                       "For a list of required inputs, see %s.help()" %
                       (self.__class__.__name__, ', '.join(spec.xor),
                        self.__class__.__name__))
                raise ValueError(msg)

    def _check_mandatory_inputs(self):
        """ Raises an exception if a mandatory input is Undefined
        """
        for name, spec in self.inputs.traits(mandatory=True).items():
            value = getattr(self.inputs, name)
            self._check_xor(spec, name, value)
            if not isdefined(value) and spec.xor is None:
                msg = ("%s requires a value for input '%s'. "
                       "For a list of required inputs, see %s.help()" %
                       (self.__class__.__name__, name, self.__class__.__name__))
                raise ValueError(msg)
            if isdefined(value):
                self._check_requires(spec, name, value)
        for name, spec in self.inputs.traits(mandatory=None,
                                             transient=None).items():
            self._check_requires(spec, name, getattr(self.inputs, name))

    def _check_version_requirements(self, trait_object, raise_exception=True):
        """ Raises an exception on version mismatch
        """
        unavailable_traits = []
        version = LooseVersion(str(self.version))
        if not version:
            return
        # check minimum version
        check = dict(min_ver=lambda t: t is not None)
        names = trait_object.trait_names(**check)
        for name in names:
            min_ver = LooseVersion(str(trait_object.traits()[name].min_ver))
            if min_ver > version:
                unavailable_traits.append(name)
                if not isdefined(getattr(trait_object, name)):
                    continue
                if raise_exception:
                    raise Exception('Trait %s (%s) (version %s < required %s)' %
                                    (name, self.__class__.__name__,
                                     version, min_ver))
        check = dict(max_ver=lambda t: t is not None)
        names = trait_object.trait_names(**check)
        for name in names:
            max_ver = LooseVersion(str(trait_object.traits()[name].max_ver))
            if max_ver < version:
                unavailable_traits.append(name)
                if not isdefined(getattr(trait_object, name)):
                    continue
                if raise_exception:
                    raise Exception('Trait %s (%s) (version %s > required %s)' %
                                    (name, self.__class__.__name__,
                                     version, max_ver))
        return unavailable_traits

    def _run_interface(self, runtime):
        """ Core function that executes interface
        """
        raise NotImplementedError

    def run(self, **inputs):
        """Execute this interface.

        This interface will not raise an exception if runtime.returncode is
        non-zero.

        Parameters
        ----------
        inputs : allows the interface settings to be updated

        Returns
        -------
        results :  an InterfaceResult object containing a copy of the instance
        that was executed, provenance information and, if successful, results
        """
        self.inputs.set(**inputs)
        self._check_mandatory_inputs()
        self._check_version_requirements(self.inputs)
        interface = self.__class__
        # initialize provenance tracking
        env = deepcopy(os.environ.data)
        runtime = Bunch(cwd=os.getcwd(),
                        returncode=None,
                        duration=None,
                        environ=env,
                        startTime=dt.isoformat(dt.utcnow()),
                        endTime=None,
                        platform=platform.platform(),
                        hostname=getfqdn(),
                        version=self.version)
        try:
            runtime = self._run_interface(runtime)
            outputs = self.aggregate_outputs(runtime)
            runtime.endTime = dt.isoformat(dt.utcnow())
            timediff = parseutc(runtime.endTime) - parseutc(runtime.startTime)
            runtime.duration = timediff.days * 86400 + timediff.seconds + \
                timediff.microseconds/100000.
            results = InterfaceResult(interface, runtime,
                                      inputs=self.inputs.get_traitsfree(),
                                      outputs=outputs)
            prov_record = None
            if str2bool(config.get('execution', 'write_provenance')):
                prov_record = write_provenance(results)
            results.provenance = prov_record
        except Exception, e:
            runtime.endTime = dt.isoformat(dt.utcnow())
            timediff = parseutc(runtime.endTime) - parseutc(runtime.startTime)
            runtime.duration = timediff.days * 86400 + timediff.seconds + \
                timediff.microseconds/100000.
            if len(e.args) == 0:
                e.args = ("")

            message = "\nInterface %s failed to run." % self.__class__.__name__

            if config.has_option('logging', 'interface_level') and \
                    config.get('logging', 'interface_level').lower() == 'debug':
                inputs_str = "Inputs:" + str(self.inputs) + "\n"
            else:
                inputs_str = ''

            if len(e.args) == 1 and isinstance(e.args[0], str):
                e.args = (e.args[0] + " ".join([message, inputs_str]),)
            else:
                e.args += (message, )
                if inputs_str != '':
                    e.args += (inputs_str, )

            #exception raising inhibition for special cases
            import traceback
            runtime.traceback = traceback.format_exc()
            runtime.traceback_args = e.args
            inputs = None
            try:
                inputs = self.inputs.get_traitsfree()
            except Exception, e:
                pass
            results = InterfaceResult(interface, runtime, inputs=inputs)
            prov_record = None
            if str2bool(config.get('execution', 'write_provenance')):
                try:
                    prov_record = write_provenance(results)
                except Exception:
                    prov_record = None
            results.provenance = prov_record
            if hasattr(self.inputs, 'ignore_exception') and \
                    isdefined(self.inputs.ignore_exception) and \
                    self.inputs.ignore_exception:
                pass
            else:
                raise
        return results

    def _list_outputs(self):
        """ List the expected outputs
        """
        if self.output_spec:
            raise NotImplementedError
        else:
            return None

    def aggregate_outputs(self, runtime=None, needed_outputs=None):
        """ Collate expected outputs and check for existence
        """
        predicted_outputs = self._list_outputs()
        outputs = self._outputs()
        if predicted_outputs:
            _unavailable_outputs = []
            if outputs:
                _unavailable_outputs = \
                    self._check_version_requirements(self._outputs())
            for key, val in predicted_outputs.items():
                if needed_outputs and key not in needed_outputs:
                    continue
                if key in _unavailable_outputs:
                    raise KeyError(('Output trait %s not available in version '
                                    '%s of interface %s. Please inform '
                                    'developers.') % (key, self.version,
                                                      self.__class__.__name__))
                try:
                    setattr(outputs, key, val)
                    _ = getattr(outputs, key)
                except TraitError, error:
                    if hasattr(error, 'info') and \
                            error.info.startswith("an existing"):
                        msg = ("File/Directory '%s' not found for %s output "
                               "'%s'." % (val, self.__class__.__name__, key))
                        raise FileNotFoundError(msg)
                    else:
                        raise error
        return outputs

    @property
    def version(self):
        if self._version is None:
            if str2bool(config.get('execution', 'stop_on_unknown_version')):
                raise ValueError('Interface %s has no version information' %
                                 self.__class__.__name__)
        return self._version

<<<<<<< HEAD
    def write_provenance(self, results, filename='provenance', format='turtle'):
        runtime = results.runtime
        interface = results.interface
        inputs = results.inputs
        outputs = results.outputs
        classname = self.__class__.__name__

        foaf = pm.Namespace("foaf", "http://xmlns.com/foaf/0.1/")
        dcterms = pm.Namespace("dcterms", "http://purl.org/dc/terms/")
        nipype = pm.Namespace("nipype", "http://nipy.org/nipype/terms/")

        get_id = lambda: nipype[uuid1().hex]

        # create a provenance container
        g = pm.ProvBundle()

        # Set the default _namespace name
        # g.set_default_namespace(nipype.get_uri())
        g.add_namespace(foaf)
        g.add_namespace(dcterms)
        g.add_namespace(nipype)

        a0_attrs = {nipype['module']: self.__module__,
                    nipype["interface"]: classname,
                    pm.PROV["label"]: classname,
                    nipype['duration']: safe_encode(runtime.duration),
                    nipype['working_directory']: safe_encode(runtime.cwd),
                    nipype['return_code']: runtime.returncode,
                    nipype['platform']: safe_encode(runtime.platform),
                    nipype['version']: safe_encode(runtime.version),
                    }
        try:
            a0_attrs[foaf["host"]] = pm.URIRef(runtime.hostname)
        except AttributeError:
            a0_attrs[foaf["host"]] = pm.Literal(runtime.hostname,
                                                pm.XSD['anyURI'])

        try:
            a0_attrs.update({nipype['command']: safe_encode(runtime.cmdline)})
            a0_attrs.update({nipype['command_path']:
                                 safe_encode(runtime.command_path)})
            a0_attrs.update({nipype['dependencies']:
                                 safe_encode(runtime.dependencies)})
        except AttributeError:
            pass
        a0 = g.activity(get_id(), runtime.startTime, runtime.endTime,
                        a0_attrs)
        # environment
        id = get_id()
        env_collection = g.collection(id)
        env_collection.add_extra_attributes({pm.PROV['type']:
                                                 nipype['environment'],
                                             pm.PROV['label']: "Environment"})
        g.used(a0, id)
        # write environment entities
        for idx, (key, val) in enumerate(sorted(runtime.environ.items())):
            in_attr = {pm.PROV["label"]: key,
                       nipype["environment_variable"]: key,
                       nipype["value"]: safe_encode(val)}
            id = get_id()
            g.entity(id, in_attr)
            g.hadMember(env_collection, id)
        # write input entities
        if inputs:
            id = get_id()
            input_collection = g.collection(id)
            input_collection.add_extra_attributes({pm.PROV['type']:
                                                       nipype['inputs'],
                                                   pm.PROV['label']: "Inputs"})
            g.used(a0, id)
            # write input entities
            for idx, (key, val) in enumerate(sorted(inputs.items())):
                in_attr = {pm.PROV["label"]: key,
                           nipype["in_port"]: key,
                           nipype["value"]: safe_encode(val)}
                id = get_id()
                g.entity(id, in_attr)
                g.hadMember(input_collection, id)
        # write output entities
        if outputs:
            id = get_id()
            output_collection = g.collection(id)
            outputs = outputs.get_traitsfree()
            output_collection.add_extra_attributes({pm.PROV['type']:
                                                        nipype['outputs'],
                                                    pm.PROV['label']:
                                                        "Outputs"})
            g.wasGeneratedBy(output_collection, a0)
            # write input entities
            for idx, (key, val) in enumerate(sorted(outputs.items())):
                out_attr = {pm.PROV["label"]: key,
                            nipype["out_port"]: key,
                            nipype["value"]: safe_encode(val)}
                id = get_id()
                g.entity(id, out_attr)
                g.hadMember(output_collection, id)
        # write runtime entities
        id = get_id()
        runtime_collection = g.collection(id)
        runtime_collection.add_extra_attributes({pm.PROV['type']:
                                                     nipype['runtime'],
                                                 pm.PROV['label']:
                                                     "RuntimeInfo"})
        g.wasGeneratedBy(runtime_collection, a0)
        for key, value in sorted(runtime.items()):
            if not value:
                continue
            if key not in ['stdout', 'stderr', 'merged']:
                continue
            attr = {pm.PROV["label"]: key,
                    nipype[key]: safe_encode(value)}
            id = get_id()
            try:
                g.entity(get_id(), attr)
            except UnicodeDecodeError:
                attr = {pm.PROV["label"]: key,
                        nipype[key]: safe_encode(value.replace('\xd9', ''))}
                g.entity(get_id(), attr)
            g.hadMember(runtime_collection, id)
        # create agents
        user_agent = g.agent(get_id(),
                             {pm.PROV["type"]: pm.PROV["Person"],
                              pm.PROV["label"]:
                                  pwd.getpwuid(os.geteuid()).pw_name,
                              foaf["name"]:
                               safe_encode(pwd.getpwuid(os.geteuid()).pw_name)})
        agent_attr = {pm.PROV["type"]: pm.PROV["SoftwareAgent"],
                      pm.PROV["label"]: "Nipype",
                      foaf["name"]: safe_encode("Nipype")}
        for key, value in get_info().items():
            agent_attr.update({nipype[key]: safe_encode(value)})
        software_agent = g.agent(get_id(), agent_attr)
        g.wasAssociatedWith(a0, user_agent, None, None,
                            {pm.PROV["Role"]: safe_encode("LoggedInUser")})
        g.wasAssociatedWith(a0, software_agent, None, None,
                            {pm.PROV["Role"]: safe_encode("Software")})
        # write provenance
        try:
            if format in ['turtle', 'all']:
                g.rdf().serialize(filename + '.ttl', format='turtle')
        except (ImportError, NameError):
            format = 'all'
        finally:
            if format in ['provn', 'all']:
                with open(filename + '.provn', 'wt') as fp:
                    fp.writelines(g.get_provn())
            if format in ['json', 'all']:
                with open(filename + '.json', 'wt') as fp:
                    pm.json.dump(g, fp, cls=pm.ProvBundle.JSONEncoder)
        return g

=======
>>>>>>> 484b1f66

class Stream(object):
    """Function to capture stdout and stderr streams with timestamps

    stackoverflow.com/questions/4984549/merge-and-sync-stdout-and-stderr/5188359
    """

    def __init__(self, name, impl):
        self._name = name
        self._impl = impl
        self._buf = ''
        self._rows = []
        self._lastidx = 0

    def fileno(self):
        "Pass-through for file descriptor."
        return self._impl.fileno()

    def read(self, drain=0):
        "Read from the file descriptor. If 'drain' set, read until EOF."
        while self._read(drain) is not None:
            if not drain:
                break

    def _read(self, drain):
        "Read from the file descriptor"
        fd = self.fileno()
        buf = os.read(fd, 4096)
        if not buf and not self._buf:
            return None
        if '\n' not in buf:
            if not drain:
                self._buf += buf
                return []

        # prepend any data previously read, then split into lines and format
        buf = self._buf + buf
        if '\n' in buf:
            tmp, rest = buf.rsplit('\n', 1)
        else:
            tmp = buf
            rest = None
        self._buf = rest
        now = datetime.datetime.now().isoformat()
        rows = tmp.split('\n')
        self._rows += [(now, '%s %s:%s' % (self._name, now, r), r)
                       for r in rows]
        for idx in range(self._lastidx, len(self._rows)):
            iflogger.info(self._rows[idx][1])
        self._lastidx = len(self._rows)


def run_command(runtime, output=None, timeout=0.01):
    """Run a command, read stdout and stderr, prefix with timestamp.

    The returned runtime contains a merged stdout+stderr log with timestamps
    """
    PIPE = subprocess.PIPE
    proc = subprocess.Popen(runtime.cmdline,
                             stdout=PIPE,
                             stderr=PIPE,
                             shell=True,
                             cwd=runtime.cwd,
                             env=runtime.environ)
    result = {}
    if output == 'stream':
        streams = [Stream('stdout', proc.stdout), Stream('stderr', proc.stderr)]

        def _process(drain=0):
            try:
                res = select.select(streams, [], [], timeout)
            except select.error, e:
                iflogger.info(str(e))
                if e[0] == errno.EINTR:
                    return
                else:
                    raise
            else:
                for stream in res[0]:
                    stream.read(drain)

        while proc.returncode is None:
            proc.poll()
            _process()
        _process(drain=1)

        # collect results, merge and return
        result = {}
        temp = []
        for stream in streams:
            rows = stream._rows
            temp += rows
            result[stream._name] = [r[2] for r in rows]
        temp.sort()
        result['merged'] = [r[1] for r in temp]
    if output == 'allatonce':
        stdout, stderr = proc.communicate()
        result['stdout'] = stdout.split('\n')
        result['stderr'] = stderr.split('\n')
        result['merged'] = ''
    if output == 'file':
        errfile = os.path.join(runtime.cwd, 'stderr.nipype')
        outfile = os.path.join(runtime.cwd, 'stdout.nipype')
        stderr = open(errfile, 'wt')
        stdout = open(outfile, 'wt')
        proc = subprocess.Popen(runtime.cmdline,
                                stdout=stdout,
                                stderr=stderr,
                                shell=True,
                                cwd=runtime.cwd,
                                env=runtime.environ)
        ret_code = proc.wait()
        stderr.flush()
        stdout.flush()
        result['stdout'] = [line.strip() for line in open(outfile).readlines()]
        result['stderr'] = [line.strip() for line in open(errfile).readlines()]
        result['merged'] = ''
    if output == 'none':
        proc.communicate()
        result['stdout'] = []
        result['stderr'] = []
        result['merged'] = ''
    runtime.stderr = '\n'.join(result['stderr'])
    runtime.stdout = '\n'.join(result['stdout'])
    runtime.merged = result['merged']
    runtime.returncode = proc.returncode
    return runtime


def get_dependencies(name, environ):
    """Return library dependencies of a dynamically linked executable

    Uses otool on darwin, ldd on linux. Currently doesn't support windows.

    """
    PIPE = subprocess.PIPE
    if sys.platform == 'darwin':
        proc = subprocess.Popen('otool -L `which %s`' % name,
                                stdout=PIPE,
                                stderr=PIPE,
                                shell=True,
                                env=environ)
    elif 'linux' in sys.platform:
        proc = subprocess.Popen('ldd `which %s`' % name,
                                stdout=PIPE,
                                stderr=PIPE,
                                shell=True,
                                env=environ)
    else:
        return 'Platform %s not supported' % sys.platform
    o, e = proc.communicate()
    return o.rstrip()


class CommandLineInputSpec(BaseInterfaceInputSpec):
    args = traits.Str(argstr='%s', desc='Additional parameters to the command')
    environ = traits.DictStrStr(desc='Environment variables', usedefault=True,
                                nohash=True)
    terminal_output = traits.Enum('stream', 'allatonce', 'file', 'none',
                                  desc=('Control terminal output: `stream` - '
                                        'displays to terminal immediately, '
                                        '`allatonce` - waits till command is '
                                        'finished to display output, `file` - '
                                        'writes output to file, `none` - output'
                                        ' is ignored'),
                                  nohash=True, mandatory=True)


class CommandLine(BaseInterface):
    """Implements functionality to interact with command line programs
    class must be instantiated with a command argument

    Parameters
    ----------

    command : string
        define base immutable `command` you wish to run

    args : string, optional
        optional arguments passed to base `command`


    Examples
    --------

    >>> from nipype.interfaces.base import CommandLine
    >>> cli = CommandLine(command='ls', environ={'DISPLAY': ':1'})
    >>> cli.inputs.args = '-al'
    >>> cli.cmdline
    'ls -al'

    >>> cli.inputs.trait_get() # doctest: +NORMALIZE_WHITESPACE
    {'ignore_exception': False, 'terminal_output': 'stream',
     'environ': {'DISPLAY': ':1'}, 'args': '-al'}

    >>> cli.inputs.get_hashval()
    ({'args': '-al'}, 'a2f45e04a34630c5f33a75ea2a533cdd')

    """

    input_spec = CommandLineInputSpec
    _cmd = None
    _version = None
    _terminal_output = 'stream'

    def __init__(self, command=None, **inputs):
        super(CommandLine, self).__init__(**inputs)
        self._environ = None
        if not hasattr(self, '_cmd'):
            self._cmd = None
        if self.cmd is None and command is None:
            raise Exception("Missing command")
        if command:
            self._cmd = command
        self.inputs.on_trait_change(self._terminal_output_update,
                                    'terminal_output')
        if not isdefined(self.inputs.terminal_output):
            self.inputs.terminal_output = self._terminal_output
        else:
            self._terminal_output_update()

    def _terminal_output_update(self):
        self._terminal_output = self.inputs.terminal_output

    @classmethod
    def set_default_terminal_output(cls, output_type):
        """Set the default output type for FSL classes.

        This method is used to set the default output type for all fSL
        subclasses.  However, setting this will not update the output
        type for any existing instances.  For these, assign the
        <instance>.inputs.output_type.
        """

        if output_type in ['stream', 'allatonce', 'file', 'none']:
            cls._terminal_output = output_type
        else:
            raise AttributeError('Invalid terminal output_type: %s' %
                                 output_type)

    @property
    def cmd(self):
        """sets base command, immutable"""
        return self._cmd

    @property
    def cmdline(self):
        """ `command` plus any arguments (args)
        validates arguments and generates command line"""
        self._check_mandatory_inputs()
        allargs = self._parse_inputs()
        allargs.insert(0, self.cmd)
        return ' '.join(allargs)

    def raise_exception(self, runtime):
        message = "Command:\n" + runtime.cmdline + "\n"
        message += "Standard output:\n" + runtime.stdout + "\n"
        message += "Standard error:\n" + runtime.stderr + "\n"
        message += "Return code: " + str(runtime.returncode)
        raise RuntimeError(message)

    @classmethod
    def help(cls, returnhelp=False):
        allhelp = super(CommandLine, cls).help(returnhelp=True)

        allhelp = "Wraps command **%s**\n\n" % cls._cmd + allhelp

        if returnhelp:
            return allhelp
        else:
            print(allhelp)

    def _get_environ(self):
        out_environ = {}
        try:
            display_var = config.get('execution', 'display_variable')
            out_environ = {'DISPLAY': display_var}
        except NoOptionError:
            pass
        iflogger.debug(out_environ)
        if isdefined(self.inputs.environ):
            out_environ.update(self.inputs.environ)
        return out_environ

    def version_from_command(self, flag='-v'):
        cmdname = self.cmd.split()[0]
        if self._exists_in_path(cmdname):
            env = deepcopy(os.environ.data)
            out_environ = self._get_environ()
            env.update(out_environ)
            proc = subprocess.Popen(' '.join((cmdname, flag)),
                                    shell=True,
                                    env=env,
                                    stdout=subprocess.PIPE,
                                    stderr=subprocess.PIPE,
                                    )
            o, e = proc.communicate()
            return o

    def _run_interface(self, runtime, correct_return_codes=[0]):
        """Execute command via subprocess

        Parameters
        ----------
        runtime : passed by the run function

        Returns
        -------
        runtime : updated runtime information
            adds stdout, stderr, merged, cmdline, dependencies, command_path

        """
        setattr(runtime, 'stdout', None)
        setattr(runtime, 'stderr', None)
        setattr(runtime, 'cmdline', self.cmdline)
        out_environ = self._get_environ()
        runtime.environ.update(out_environ)
        executable_name = self.cmd.split()[0]
        exist_val, cmd_path = self._exists_in_path(executable_name,
                                                   runtime.environ)
        if not exist_val:
            raise IOError("%s could not be found on host %s" %
                          (self.cmd.split()[0], runtime.hostname))
        setattr(runtime, 'command_path', cmd_path)
        setattr(runtime, 'dependencies', get_dependencies(executable_name,
                                                          runtime.environ))
        runtime = run_command(runtime, output=self.inputs.terminal_output)
        if runtime.returncode is None or \
                        runtime.returncode not in correct_return_codes:
            self.raise_exception(runtime)

        return runtime

    def _exists_in_path(self, cmd, environ):
        '''
        Based on a code snippet from
         http://orip.org/2009/08/python-checking-if-executable-exists-in.html
        '''

        if 'PATH' in environ:
            input_environ = environ.get("PATH")
        else:
            input_environ = os.environ.get("PATH", "")
        extensions = os.environ.get("PATHEXT", "").split(os.pathsep)
        for directory in input_environ.split(os.pathsep):
            base = os.path.join(directory, cmd)
            options = [base] + [(base + ext) for ext in extensions]
            for filename in options:
                if os.path.exists(filename):
                    return True, filename
        return False, None

    def _format_arg(self, name, trait_spec, value):
        """A helper function for _parse_inputs

        Formats a trait containing argstr metadata
        """
        argstr = trait_spec.argstr
        iflogger.debug('%s_%s' % (name, str(value)))
        if trait_spec.is_trait_type(traits.Bool) and "%" not in argstr:
            if value:
                # Boolean options have no format string. Just append options
                # if True.
                return argstr
            else:
                return None
        # traits.Either turns into traits.TraitCompound and does not have any
        # inner_traits
        elif trait_spec.is_trait_type(traits.List) \
            or (trait_spec.is_trait_type(traits.TraitCompound)
                and isinstance(value, list)):
            # This is a bit simple-minded at present, and should be
            # construed as the default. If more sophisticated behavior
            # is needed, it can be accomplished with metadata (e.g.
            # format string for list member str'ification, specifying
            # the separator, etc.)

            # Depending on whether we stick with traitlets, and whether or
            # not we beef up traitlets.List, we may want to put some
            # type-checking code here as well
            sep = trait_spec.sep
            if sep is None:
                sep = ' '
            if argstr.endswith('...'):

                # repeatable option
                # --id %d... will expand to
                # --id 1 --id 2 --id 3 etc.,.
                argstr = argstr.replace('...', '')
                return sep.join([argstr % elt for elt in value])
            else:
                return argstr % sep.join(str(elt) for elt in value)
        else:
            # Append options using format string.
            return argstr % value

    def _filename_from_source(self, name):
        trait_spec = self.inputs.trait(name)
        retval = getattr(self.inputs, name)
        if isdefined(retval):
            if "%s" in retval:
                if isinstance(trait_spec.name_source, list):
                    for ns in trait_spec.name_source:
                        if isdefined(getattr(self.inputs, ns)):
                            name_source = ns
                            break
                else:
                    name_source = trait_spec.name_source
                if name_source.endswith(os.path.sep):
                    name_source = name_source[:-len(os.path.sep)]
                _, base, _ = split_filename(getattr(self.inputs, name_source))
                retval = os.path.abspath(retval % base)
            _, _, ext = split_filename(retval)
            if trait_spec.keep_extension and ext:
                return retval
            return self._overload_extension(retval)
        return retval

    def _gen_filename(self, name):
        raise NotImplementedError

    def _overload_extension(self, value):
        return value

    def _list_outputs(self):
        metadata = dict(name_source=lambda t: t is not None)
        out_names = self.inputs.traits(**metadata).keys()
        if out_names:
            outputs = self.output_spec().get()
            for name in out_names:
                outputs[name] = \
                    os.path.abspath(self._filename_from_source(name))
            return outputs

    def _parse_inputs(self, skip=None):
        """Parse all inputs using the ``argstr`` format string in the Trait.

        Any inputs that are assigned (not the default_value) are formatted
        to be added to the command line.

        Returns
        -------
        all_args : list
            A list of all inputs formatted for the command line.

        """
        all_args = []
        initial_args = {}
        final_args = {}
        metadata = dict(argstr=lambda t: t is not None)
        for name, spec in sorted(self.inputs.traits(**metadata).items()):
            if skip and name in skip:
                continue
            value = getattr(self.inputs, name)
            if spec.genfile or spec.name_source:
                value = self._filename_from_source(name)
                if not isdefined(value):
                    value = self._gen_filename(name)
            if not isdefined(value):
                continue
            arg = self._format_arg(name, spec, value)
            if arg is None:
                continue
            pos = spec.position
            if pos is not None:
                if pos >= 0:
                    initial_args[pos] = arg
                else:
                    final_args[pos] = arg
            else:
                all_args.append(arg)
        first_args = [arg for pos, arg in sorted(initial_args.items())]
        last_args = [arg for pos, arg in sorted(final_args.items())]
        return first_args + all_args + last_args


class StdOutCommandLineInputSpec(CommandLineInputSpec):
    out_file = File(argstr="> %s", position=-1, genfile=True)


class StdOutCommandLine(CommandLine):
    input_spec = StdOutCommandLineInputSpec

    def _gen_filename(self, name):
        if name is 'out_file':
            return self._gen_outfilename()
        else:
            return None

    def _gen_outfilename(self):
        raise NotImplementedError


class MpiCommandLineInputSpec(CommandLineInputSpec):
    use_mpi = traits.Bool(False,
                          desc="Whether or not to run the command with mpiexec",
                          usedefault=True)
    n_procs = traits.Int(desc="Num processors to specify to mpiexec. Do not "
                         "specify if this is managed externally (e.g. through "
                         "SGE)")


class MpiCommandLine(CommandLine):
    '''Implements functionality to interact with command line programs
    that can be run with MPI (i.e. using 'mpiexec').

    Examples
    --------
    >>> from nipype.interfaces.base import MpiCommandLine
    >>> mpi_cli = MpiCommandLine(command='my_mpi_prog')
    >>> mpi_cli.inputs.args = '-v'
    >>> mpi_cli.cmdline
    'my_mpi_prog -v'

    >>> mpi_cli.inputs.use_mpi = True
    >>> mpi_cli.inputs.n_procs = 8
    >>> mpi_cli.cmdline
    'mpiexec -n 8 my_mpi_prog -v'
    '''
    input_spec = MpiCommandLineInputSpec

    @property
    def cmdline(self):
        """Adds 'mpiexec' to begining of command"""
        result = []
        if self.inputs.use_mpi:
            result.append('mpiexec')
            if self.inputs.n_procs:
                result.append('-n %d' % self.inputs.n_procs)
        result.append(super(MpiCommandLine, self).cmdline)
        return ' '.join(result)


class SEMLikeCommandLine(CommandLine):
    """In SEM derived interface all outputs have corresponding inputs.
    However, some SEM commands create outputs that are not defined in the XML.
    In those cases one has to create a subclass of the autogenerated one and
    overload the _list_outputs method. _outputs_from_inputs should still be
    used but only for the reduced (by excluding those that do not have
    corresponding inputs list of outputs.
    """
    def _list_outputs(self):
        outputs = self.output_spec().get()
        return self._outputs_from_inputs(outputs)

    def _outputs_from_inputs(self, outputs):
        for name in outputs.keys():
            corresponding_input = getattr(self.inputs, name)
            if isdefined(corresponding_input):
                if (isinstance(corresponding_input, bool) and
                            corresponding_input):
                    outputs[name] = \
                        os.path.abspath(self._outputs_filenames[name])
                else:
                    if isinstance(corresponding_input, list):
                        outputs[name] = [os.path.abspath(inp)
                                         for inp in corresponding_input]
                    else:
                        outputs[name] = os.path.abspath(corresponding_input)
        return outputs

    def _format_arg(self, name, spec, value):
        if name in self._outputs_filenames.keys():
            if isinstance(value, bool):
                if value:
                    value = os.path.abspath(self._outputs_filenames[name])
                else:
                    return ""
        return super(SEMLikeCommandLine, self)._format_arg(name, spec, value)


class MultiPath(traits.List):
    """ Abstract class - shared functionality of input and output MultiPath
    """

    def validate(self, object, name, value):
        if not isdefined(value) or \
                (isinstance(value, list) and len(value) == 0):
            return Undefined
        newvalue = value

        if not isinstance(value, list) \
            or (self.inner_traits()
                and isinstance(self.inner_traits()[0].trait_type, traits.List)
                and not isinstance(self.inner_traits()[0].trait_type,
                                   InputMultiPath)
                and isinstance(value, list)
                and value
                and not isinstance(value[0], list)):
            newvalue = [value]
        value = super(MultiPath, self).validate(object, name, newvalue)

        if len(value) > 0:
            return value

        self.error(object, name, value)


class OutputMultiPath(MultiPath):
    """ Implements a user friendly traits that accepts one or more
    paths to files or directories. This is the output version which
    return a single string whenever possible (when it was set to a
    single value or a list of length 1). Default value of this trait
    is _Undefined. It does not accept empty lists.

    XXX This should only be used as a final resort. We should stick to
    established Traits to the extent possible.

    XXX This needs to be vetted by somebody who understands traits

    >>> from nipype.interfaces.base import OutputMultiPath
    >>> class A(TraitedSpec):
    ...     foo = OutputMultiPath(File(exists=False))
    >>> a = A()
    >>> a.foo
    <undefined>

    >>> a.foo = '/software/temp/foo.txt'
    >>> a.foo
    '/software/temp/foo.txt'

    >>> a.foo = ['/software/temp/foo.txt']
    >>> a.foo
    '/software/temp/foo.txt'

    >>> a.foo = ['/software/temp/foo.txt', '/software/temp/goo.txt']
    >>> a.foo
    ['/software/temp/foo.txt', '/software/temp/goo.txt']

    """

    def get(self, object, name):
        value = self.get_value(object, name)
        if len(value) == 0:
            return Undefined
        elif len(value) == 1:
            return value[0]
        else:
            return value

    def set(self, object, name, value):
        self.set_value(object, name, value)


class InputMultiPath(MultiPath):
    """ Implements a user friendly traits that accepts one or more
    paths to files or directories. This is the input version which
    always returns a list. Default value of this trait
    is _Undefined. It does not accept empty lists.

    XXX This should only be used as a final resort. We should stick to
    established Traits to the extent possible.

    XXX This needs to be vetted by somebody who understands traits

    >>> from nipype.interfaces.base import InputMultiPath
    >>> class A(TraitedSpec):
    ...     foo = InputMultiPath(File(exists=False))
    >>> a = A()
    >>> a.foo
    <undefined>

    >>> a.foo = '/software/temp/foo.txt'
    >>> a.foo
    ['/software/temp/foo.txt']

    >>> a.foo = ['/software/temp/foo.txt']
    >>> a.foo
    ['/software/temp/foo.txt']

    >>> a.foo = ['/software/temp/foo.txt', '/software/temp/goo.txt']
    >>> a.foo
    ['/software/temp/foo.txt', '/software/temp/goo.txt']

    """
    pass<|MERGE_RESOLUTION|>--- conflicted
+++ resolved
@@ -1048,160 +1048,6 @@
                                  self.__class__.__name__)
         return self._version
 
-<<<<<<< HEAD
-    def write_provenance(self, results, filename='provenance', format='turtle'):
-        runtime = results.runtime
-        interface = results.interface
-        inputs = results.inputs
-        outputs = results.outputs
-        classname = self.__class__.__name__
-
-        foaf = pm.Namespace("foaf", "http://xmlns.com/foaf/0.1/")
-        dcterms = pm.Namespace("dcterms", "http://purl.org/dc/terms/")
-        nipype = pm.Namespace("nipype", "http://nipy.org/nipype/terms/")
-
-        get_id = lambda: nipype[uuid1().hex]
-
-        # create a provenance container
-        g = pm.ProvBundle()
-
-        # Set the default _namespace name
-        # g.set_default_namespace(nipype.get_uri())
-        g.add_namespace(foaf)
-        g.add_namespace(dcterms)
-        g.add_namespace(nipype)
-
-        a0_attrs = {nipype['module']: self.__module__,
-                    nipype["interface"]: classname,
-                    pm.PROV["label"]: classname,
-                    nipype['duration']: safe_encode(runtime.duration),
-                    nipype['working_directory']: safe_encode(runtime.cwd),
-                    nipype['return_code']: runtime.returncode,
-                    nipype['platform']: safe_encode(runtime.platform),
-                    nipype['version']: safe_encode(runtime.version),
-                    }
-        try:
-            a0_attrs[foaf["host"]] = pm.URIRef(runtime.hostname)
-        except AttributeError:
-            a0_attrs[foaf["host"]] = pm.Literal(runtime.hostname,
-                                                pm.XSD['anyURI'])
-
-        try:
-            a0_attrs.update({nipype['command']: safe_encode(runtime.cmdline)})
-            a0_attrs.update({nipype['command_path']:
-                                 safe_encode(runtime.command_path)})
-            a0_attrs.update({nipype['dependencies']:
-                                 safe_encode(runtime.dependencies)})
-        except AttributeError:
-            pass
-        a0 = g.activity(get_id(), runtime.startTime, runtime.endTime,
-                        a0_attrs)
-        # environment
-        id = get_id()
-        env_collection = g.collection(id)
-        env_collection.add_extra_attributes({pm.PROV['type']:
-                                                 nipype['environment'],
-                                             pm.PROV['label']: "Environment"})
-        g.used(a0, id)
-        # write environment entities
-        for idx, (key, val) in enumerate(sorted(runtime.environ.items())):
-            in_attr = {pm.PROV["label"]: key,
-                       nipype["environment_variable"]: key,
-                       nipype["value"]: safe_encode(val)}
-            id = get_id()
-            g.entity(id, in_attr)
-            g.hadMember(env_collection, id)
-        # write input entities
-        if inputs:
-            id = get_id()
-            input_collection = g.collection(id)
-            input_collection.add_extra_attributes({pm.PROV['type']:
-                                                       nipype['inputs'],
-                                                   pm.PROV['label']: "Inputs"})
-            g.used(a0, id)
-            # write input entities
-            for idx, (key, val) in enumerate(sorted(inputs.items())):
-                in_attr = {pm.PROV["label"]: key,
-                           nipype["in_port"]: key,
-                           nipype["value"]: safe_encode(val)}
-                id = get_id()
-                g.entity(id, in_attr)
-                g.hadMember(input_collection, id)
-        # write output entities
-        if outputs:
-            id = get_id()
-            output_collection = g.collection(id)
-            outputs = outputs.get_traitsfree()
-            output_collection.add_extra_attributes({pm.PROV['type']:
-                                                        nipype['outputs'],
-                                                    pm.PROV['label']:
-                                                        "Outputs"})
-            g.wasGeneratedBy(output_collection, a0)
-            # write input entities
-            for idx, (key, val) in enumerate(sorted(outputs.items())):
-                out_attr = {pm.PROV["label"]: key,
-                            nipype["out_port"]: key,
-                            nipype["value"]: safe_encode(val)}
-                id = get_id()
-                g.entity(id, out_attr)
-                g.hadMember(output_collection, id)
-        # write runtime entities
-        id = get_id()
-        runtime_collection = g.collection(id)
-        runtime_collection.add_extra_attributes({pm.PROV['type']:
-                                                     nipype['runtime'],
-                                                 pm.PROV['label']:
-                                                     "RuntimeInfo"})
-        g.wasGeneratedBy(runtime_collection, a0)
-        for key, value in sorted(runtime.items()):
-            if not value:
-                continue
-            if key not in ['stdout', 'stderr', 'merged']:
-                continue
-            attr = {pm.PROV["label"]: key,
-                    nipype[key]: safe_encode(value)}
-            id = get_id()
-            try:
-                g.entity(get_id(), attr)
-            except UnicodeDecodeError:
-                attr = {pm.PROV["label"]: key,
-                        nipype[key]: safe_encode(value.replace('\xd9', ''))}
-                g.entity(get_id(), attr)
-            g.hadMember(runtime_collection, id)
-        # create agents
-        user_agent = g.agent(get_id(),
-                             {pm.PROV["type"]: pm.PROV["Person"],
-                              pm.PROV["label"]:
-                                  pwd.getpwuid(os.geteuid()).pw_name,
-                              foaf["name"]:
-                               safe_encode(pwd.getpwuid(os.geteuid()).pw_name)})
-        agent_attr = {pm.PROV["type"]: pm.PROV["SoftwareAgent"],
-                      pm.PROV["label"]: "Nipype",
-                      foaf["name"]: safe_encode("Nipype")}
-        for key, value in get_info().items():
-            agent_attr.update({nipype[key]: safe_encode(value)})
-        software_agent = g.agent(get_id(), agent_attr)
-        g.wasAssociatedWith(a0, user_agent, None, None,
-                            {pm.PROV["Role"]: safe_encode("LoggedInUser")})
-        g.wasAssociatedWith(a0, software_agent, None, None,
-                            {pm.PROV["Role"]: safe_encode("Software")})
-        # write provenance
-        try:
-            if format in ['turtle', 'all']:
-                g.rdf().serialize(filename + '.ttl', format='turtle')
-        except (ImportError, NameError):
-            format = 'all'
-        finally:
-            if format in ['provn', 'all']:
-                with open(filename + '.provn', 'wt') as fp:
-                    fp.writelines(g.get_provn())
-            if format in ['json', 'all']:
-                with open(filename + '.json', 'wt') as fp:
-                    pm.json.dump(g, fp, cls=pm.ProvBundle.JSONEncoder)
-        return g
-
-=======
->>>>>>> 484b1f66
 
 class Stream(object):
     """Function to capture stdout and stderr streams with timestamps
