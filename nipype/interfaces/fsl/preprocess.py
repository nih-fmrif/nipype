# emacs: -*- mode: python; py-indent-offset: 4; indent-tabs-mode: nil -*-
# vi: set ft=python sts=4 ts=4 sw=4 et:
"""The fsl module provides classes for interfacing with the `FSL
<http://www.fmrib.ox.ac.uk/fsl/index.html>`_ command line tools.  This
was written to work with FSL version 4.1.4.

    Change directory to provide relative paths for doctests
    >>> import os
    >>> filepath = os.path.dirname( os.path.realpath( __file__ ) )
    >>> datadir = os.path.realpath(os.path.join(filepath, '../../testing/data'))
    >>> os.chdir(datadir)
"""

import os
import os.path as op
import warnings

import numpy as np

from nipype.interfaces.fsl.base import FSLCommand, FSLCommandInputSpec
from nipype.interfaces.base import (TraitedSpec, File, InputMultiPath,
                                    OutputMultiPath, Undefined, traits,
                                    isdefined, OutputMultiPath)
from nipype.utils.filemanip import split_filename

from nibabel import load


warn = warnings.warn
warnings.filterwarnings('always', category=UserWarning)


class BETInputSpec(FSLCommandInputSpec):
    # We use position args here as list indices - so a negative number
    # will put something on the end
    in_file = File(exists=True,
                   desc='input file to skull strip',
                   argstr='%s', position=0, mandatory=True)
    out_file = File(desc='name of output skull stripped image',
                    argstr='%s', position=1, genfile=True, hash_files=False)
    outline = traits.Bool(desc='create surface outline image',
                          argstr='-o')
    mask = traits.Bool(desc='create binary mask image',
                       argstr='-m')
    skull = traits.Bool(desc='create skull image',
                        argstr='-s')
    no_output = traits.Bool(argstr='-n',
                            desc="Don't generate segmented output")
    frac = traits.Float(desc='fractional intensity threshold',
                        argstr='-f %.2f')
    vertical_gradient = traits.Float(argstr='-g %.2f',
                                     desc='vertical gradient in fractional intensity '
                                     'threshold (-1, 1)')
    radius = traits.Int(argstr='-r %d', units='mm',
                        desc="head radius")
    center = traits.List(traits.Int, desc='center of gravity in voxels',
                         argstr='-c %s', minlen=0, maxlen=3,
                         units='voxels')
    threshold = traits.Bool(argstr='-t',
                            desc="apply thresholding to segmented brain image and mask")
    mesh = traits.Bool(argstr='-e',
                       desc="generate a vtk mesh brain surface")
    # the remaining 'options' are more like modes (mutually exclusive) that
    # FSL actually implements in a shell script wrapper around the bet binary.
    # for some combinations of them in specific order a call would not fail,
    # but in general using more than one of the following is clearly not
    # supported
    _xor_inputs = ('functional', 'reduce_bias', 'robust', 'padding',
                   'remove_eyes', 'surfaces', 't2_guided')
    robust = traits.Bool(desc='robust brain centre estimation '
                              '(iterates BET several times)',
                         argstr='-R', xor=_xor_inputs)
    padding = traits.Bool(desc='improve BET if FOV is very small in Z '
                               '(by temporarily padding end slices)',
                          argstr='-Z', xor=_xor_inputs)
    remove_eyes = traits.Bool(desc='eye & optic nerve cleanup (can be '
                                   'useful in SIENA)',
                              argstr='-S', xor=_xor_inputs)
    surfaces = traits.Bool(desc='run bet2 and then betsurf to get additional '
                                'skull and scalp surfaces (includes '
                                'registrations)',
                           argstr='-A', xor=_xor_inputs)
    t2_guided = File(desc='as with creating surfaces, when also feeding in '
                          'non-brain-extracted T2 (includes registrations)',
                     argstr='-A2 %s', xor=_xor_inputs)
    functional = traits.Bool(argstr='-F', xor=_xor_inputs,
                             desc="apply to 4D fMRI data")
    reduce_bias = traits.Bool(argstr='-B', xor=_xor_inputs,
                              desc="bias field and neck cleanup")


class BETOutputSpec(TraitedSpec):
    out_file = File(
        desc="path/name of skullstripped file (if generated)")
    mask_file = File(
        desc="path/name of binary brain mask (if generated)")
    outline_file = File(
        desc="path/name of outline file (if generated)")
    meshfile = File(
        desc="path/name of vtk mesh file (if generated)")
    inskull_mask_file = File(
        desc="path/name of inskull mask (if generated)")
    inskull_mesh_file = File(
        desc="path/name of inskull mesh outline (if generated)")
    outskull_mask_file = File(
        desc="path/name of outskull mask (if generated)")
    outskull_mesh_file = File(
        desc="path/name of outskull mesh outline (if generated)")
    outskin_mask_file = File(
        desc="path/name of outskin mask (if generated)")
    outskin_mesh_file = File(
        desc="path/name of outskin mesh outline (if generated)")
    skull_mask_file = File(
        desc="path/name of skull mask (if generated)")


class BET(FSLCommand):
    """Use FSL BET command for skull stripping.

    For complete details, see the `BET Documentation.
    <http://www.fmrib.ox.ac.uk/fsl/bet2/index.html>`_

    Examples
    --------
    >>> from nipype.interfaces import fsl
    >>> from nipype.testing import  example_data
    >>> btr = fsl.BET()
    >>> btr.inputs.in_file = example_data('structural.nii')
    >>> btr.inputs.frac = 0.7
    >>> res = btr.run() # doctest: +SKIP

    """

    _cmd = 'bet'
    input_spec = BETInputSpec
    output_spec = BETOutputSpec

    def _run_interface(self, runtime):
        # The returncode is meaningless in BET.  So check the output
        # in stderr and if it's set, then update the returncode
        # accordingly.
        runtime = super(BET, self)._run_interface(runtime)
        if runtime.stderr:
            self.raise_exception(runtime)
        return runtime

    def _gen_outfilename(self):
        out_file = self.inputs.out_file
        if not isdefined(out_file) and isdefined(self.inputs.in_file):
            out_file = self._gen_fname(self.inputs.in_file,
                                       suffix='_brain')
        return os.path.abspath(out_file)

    def _list_outputs(self):
        outputs = self.output_spec().get()
        outputs['out_file'] = self._gen_outfilename()
        if ((isdefined(self.inputs.mesh) and self.inputs.mesh) or
                (isdefined(self.inputs.surfaces) and self.inputs.surfaces)):
            outputs['meshfile'] = self._gen_fname(outputs['out_file'],
                                                  suffix='_mesh.vtk',
                                                  change_ext=False)
        if (isdefined(self.inputs.mask) and self.inputs.mask) or \
                (isdefined(self.inputs.reduce_bias) and
                 self.inputs.reduce_bias):
            outputs['mask_file'] = self._gen_fname(outputs['out_file'],
                                                   suffix='_mask')
        if isdefined(self.inputs.outline) and self.inputs.outline:
            outputs['outline_file'] = self._gen_fname(outputs['out_file'],
                                                      suffix='_overlay')
        if isdefined(self.inputs.surfaces) and self.inputs.surfaces:
            outputs['inskull_mask_file'] = self._gen_fname(outputs['out_file'],
                                                           suffix='_inskull_mask')
            outputs['inskull_mesh_file'] = self._gen_fname(outputs['out_file'],
                                                           suffix='_inskull_mesh')
            outputs[
                'outskull_mask_file'] = self._gen_fname(outputs['out_file'],
                                                        suffix='_outskull_mask')
            outputs[
                'outskull_mesh_file'] = self._gen_fname(outputs['out_file'],
                                                        suffix='_outskull_mesh')
            outputs['outskin_mask_file'] = self._gen_fname(outputs['out_file'],
                                                           suffix='_outskin_mask')
            outputs['outskin_mesh_file'] = self._gen_fname(outputs['out_file'],
                                                           suffix='_outskin_mesh')
            outputs['skull_mask_file'] = self._gen_fname(outputs['out_file'],
                                                         suffix='_skull_mask')
        if isdefined(self.inputs.no_output) and self.inputs.no_output:
            outputs['out_file'] = Undefined
        return outputs

    def _gen_filename(self, name):
        if name == 'out_file':
            return self._gen_outfilename()
        return None


class FASTInputSpec(FSLCommandInputSpec):
    """ Defines inputs (trait classes) for FAST """
    in_files = InputMultiPath(File(exists=True), copyfile=False,
                              desc='image, or multi-channel set of images, '
                              'to be segmented',
                              argstr='%s', position=-1, mandatory=True)
    out_basename = File(desc='base name of output files',
                        argstr='-o %s')  # uses in_file name as basename if none given
    number_classes = traits.Range(low=1, high=10, argstr='-n %d',
                                  desc='number of tissue-type classes')
    output_biasfield = traits.Bool(desc='output estimated bias field',
                                   argstr='-b')
    output_biascorrected = traits.Bool(desc='output restored image '
                                       '(bias-corrected image)',
                                       argstr='-B')
    img_type = traits.Enum((1, 2, 3), desc='int specifying type of image: '
                           '(1 = T1, 2 = T2, 3 = PD)',
                           argstr='-t %d')
    bias_iters = traits.Range(low=1, high=10, argstr='-I %d',
                              desc='number of main-loop iterations during '
                              'bias-field removal')
    bias_lowpass = traits.Range(low=4, high=40,
                                desc='bias field smoothing extent (FWHM) '
                                'in mm',
                                argstr='-l %d', units='mm')
    init_seg_smooth = traits.Range(low=0.0001, high=0.1,
                                   desc='initial segmentation spatial '
                                   'smoothness (during bias field '
                                   'estimation)',
                                   argstr='-f %.3f')
    segments = traits.Bool(desc='outputs a separate binary image for each '
                           'tissue type',
                           argstr='-g')
    init_transform = File(exists=True, desc='<standard2input.mat> initialise'
                          ' using priors',
                          argstr='-a %s')
    other_priors = InputMultiPath(
        File(exist=True), desc='alternative prior images',
                               argstr='-A %s', minlen=3, maxlen=3)
    no_pve = traits.Bool(desc='turn off PVE (partial volume estimation)',
                         argstr='--nopve')
    no_bias = traits.Bool(desc='do not remove bias field',
                          argstr='-N')
    use_priors = traits.Bool(desc='use priors throughout',
                             argstr='-P')   # must also set -a!,
                                              # mutually inclusive??
                                              # No, conditional
                                              # mandatory... need to
                                              # figure out how to
                                              # handle with traits.
    segment_iters = traits.Range(low=1, high=50,
                                 desc='number of segmentation-initialisation'
                                 ' iterations',
                                 argstr='-W %d')
    mixel_smooth = traits.Range(low=0.0, high=1.0,
                                desc='spatial smoothness for mixeltype',
                                argstr='-R %.2f')
    iters_afterbias = traits.Range(low=1, hight=20,
                                   desc='number of main-loop iterations '
                                   'after bias-field removal',
                                   argstr='-O %d')
    hyper = traits.Range(low=0.0, high=1.0,
                         desc='segmentation spatial smoothness',
                         argstr='-H %.2f')
    verbose = traits.Bool(desc='switch on diagnostic messages',
                          argstr='-v')
    manual_seg = File(exists=True, desc='Filename containing intensities',
                      argstr='-s %s')
    probability_maps = traits.Bool(desc='outputs individual probability maps',
                                   argstr='-p')


class FASTOutputSpec(TraitedSpec):
    """Specify possible outputs from FAST"""
    tissue_class_map = File(exists=True,
                            desc='path/name of binary segmented volume file'
                            ' one val for each class  _seg')
    tissue_class_files = OutputMultiPath(File(desc='path/name of binary segmented volumes '
                                              'one file for each class  _seg_x'))
    restored_image = OutputMultiPath(File(desc='restored images (one for each input image) '
                                          'named according to the input images _restore'))

    mixeltype = File(desc="path/name of mixeltype volume file _mixeltype")

    partial_volume_map = File(desc="path/name of partial volume file _pveseg")
    partial_volume_files = OutputMultiPath(File(desc='path/name of partial volumes files '
                                                'one for each class, _pve_x'))

    bias_field = OutputMultiPath(File(desc='Estimated bias field _bias'))
    probability_maps = OutputMultiPath(File(desc='filenames, one for each class, for each '
                                            'input, prob_x'))


class FAST(FSLCommand):
    """ Use FSL FAST for segmenting and bias correction.

    For complete details, see the `FAST Documentation.
    <http://www.fmrib.ox.ac.uk/fsl/fast4/index.html>`_

    Examples
    --------
    >>> from nipype.interfaces import fsl
    >>> from nipype.testing import example_data

    Assign options through the ``inputs`` attribute:

    >>> fastr = fsl.FAST()
    >>> fastr.inputs.in_files = example_data('structural.nii')
    >>> out = fastr.run() #doctest: +SKIP

    """
    _cmd = 'fast'
    input_spec = FASTInputSpec
    output_spec = FASTOutputSpec

    def _format_arg(self, name, spec, value):
        # first do what should be done in general
        formated = super(FAST, self)._format_arg(name, spec, value)
        if name == 'in_files':
            # FAST needs the -S parameter value to correspond to the number
            # of input images, otherwise it will ignore all but the first
            formated = "-S %d %s" % (len(value), formated)
        return formated

    def _list_outputs(self):
        outputs = self.output_spec().get()
        if not isdefined(self.inputs.number_classes):
            nclasses = 3
        else:
            nclasses = self.inputs.number_classes
        # when using multichannel, results basename is based on last
        # input filename
        if isdefined(self.inputs.out_basename):
            basefile = self.inputs.out_basename
        else:
            basefile = self.inputs.in_files[-1]

        outputs['tissue_class_map'] = self._gen_fname(basefile,
                                                      suffix='_seg')
        if self.inputs.segments:
            outputs['tissue_class_files'] = []
            for i in range(nclasses):
                outputs['tissue_class_files'].append(
                    self._gen_fname(basefile, suffix='_seg_%d' % i))
        if isdefined(self.inputs.output_biascorrected):
            outputs['restored_image'] = []
            if len(self.inputs.in_files) > 1:
                # for multi-image segmentation there is one corrected image
                # per input
                for val, f in enumerate(self.inputs.in_files):
                    # image numbering is 1-based
                    outputs['restored_image'].append(
                        self._gen_fname(basefile, suffix='_restore_%d' % (val + 1)))
            else:
                # single image segmentation has unnumbered output image
                outputs['restored_image'].append(
                    self._gen_fname(basefile, suffix='_restore'))

        outputs['mixeltype'] = self._gen_fname(basefile, suffix='_mixeltype')
        if not self.inputs.no_pve:
            outputs['partial_volume_map'] = self._gen_fname(
                basefile, suffix='_pveseg')
            outputs['partial_volume_files'] = []
            for i in range(nclasses):
                outputs[
                    'partial_volume_files'].append(self._gen_fname(basefile,
                                                                   suffix='_pve_%d' % i))
        if self.inputs.output_biasfield:
            outputs['bias_field'] = []
            if len(self.inputs.in_files) > 1:
                # for multi-image segmentation there is one bias field image
                # per input
                for val, f in enumerate(self.inputs.in_files):
                    # image numbering is 1-based
                    outputs['bias_field'].append(
                        self._gen_fname(basefile, suffix='_bias_%d' % (val + 1)))
            else:
                # single image segmentation has unnumbered output image
                outputs['bias_field'].append(
                    self._gen_fname(basefile, suffix='_bias'))

        if self.inputs.probability_maps:
            outputs['probability_maps'] = []
            for i in range(nclasses):
                outputs['probability_maps'].append(
                    self._gen_fname(basefile, suffix='_prob_%d' % i))
        return outputs


class FLIRTInputSpec(FSLCommandInputSpec):
    in_file = File(exists=True, argstr='-in %s', mandatory=True,
                   position=0, desc='input file')
    # XXX Not clear if position is required for mandatory flirt inputs
    # since they are prefixed with argstrs.  But doing it to follow
    # our previous convention and so we can test the generated command
    # line.
    reference = File(exists=True, argstr='-ref %s', mandatory=True,
                     position=1, desc='reference file')
    out_file = File(argstr='-out %s', desc='registered output file',
                    genfile=True, position=2, hash_files=False)
    out_matrix_file = File(argstr='-omat %s',
                           desc='output affine matrix in 4x4 asciii format',
                           genfile=True, position=3, hash_files=False)

    out_log = File(desc='output log')

    in_matrix_file = File(argstr='-init %s', desc='input 4x4 affine matrix')
    apply_xfm = traits.Bool(argstr='-applyxfm', requires=['in_matrix_file'],
                            desc='apply transformation supplied by in_matrix_file')
    datatype = traits.Enum('char', 'short', 'int', 'float', 'double',
                           argstr='-datatype %s',
                           desc='force output data type')
    cost = traits.Enum('mutualinfo', 'corratio', 'normcorr', 'normmi',
                       'leastsq', 'labeldiff','bbr',
                       argstr='-cost %s',
                       desc='cost function')
    # XXX What is the difference between 'cost' and 'searchcost'?  Are
    # these both necessary or do they map to the same variable.
    cost_func = traits.Enum('mutualinfo', 'corratio', 'normcorr', 'normmi',
<<<<<<< HEAD
                             'leastsq', 'labeldiff','bbr',
                             argstr='-searchcost %s',
                             desc='cost function')
=======
                            'leastsq', 'labeldiff',
                            argstr='-searchcost %s',
                            desc='cost function')
>>>>>>> ea909c7f
    uses_qform = traits.Bool(argstr='-usesqform',
                             desc='initialize using sform or qform')
    display_init = traits.Bool(argstr='-displayinit',
                               desc='display initial matrix')
    angle_rep = traits.Enum('quaternion', 'euler',
                           argstr='-anglerep %s',
                           desc='representation of rotation angles')
    interp = traits.Enum('trilinear', 'nearestneighbour', 'sinc', 'spline',
                         argstr='-interp %s',
                         desc='final interpolation method used in reslicing')
    sinc_width = traits.Int(argstr='-sincwidth %d', units='voxels',
                           desc='full-width in voxels')
    sinc_window = traits.Enum('rectangular', 'hanning', 'blackman',
                             argstr='-sincwindow %s',
                             desc='sinc window')  # XXX better doc
    bins = traits.Int(argstr='-bins %d', desc='number of histogram bins')
    dof = traits.Int(argstr='-dof %d',
                     desc='number of transform degrees of freedom')
    no_resample = traits.Bool(argstr='-noresample',
                             desc='do not change input sampling')
    force_scaling = traits.Bool(argstr='-forcescaling',
                               desc='force rescaling even for low-res images')
    min_sampling = traits.Float(argstr='-minsampling %f', units='mm',
                               desc='set minimum voxel dimension for sampling')
    padding_size = traits.Int(argstr='-paddingsize %d', units='voxels',
                             desc='for applyxfm: interpolates outside image '
                                 'by size')
    searchr_x = traits.List(traits.Int, minlen=2, maxlen=2, units='degrees',
                           argstr='-searchrx %s',
                           desc='search angles along x-axis, in degrees')
    searchr_y = traits.List(traits.Int, minlen=2, maxlen=2, units='degrees',
                           argstr='-searchry %s',
                           desc='search angles along y-axis, in degrees')
    searchr_z = traits.List(traits.Int, minlen=2, maxlen=2, units='degrees',
                           argstr='-searchrz %s',
                           desc='search angles along z-axis, in degrees')
    no_search = traits.Bool(argstr='-nosearch',
                           desc='set all angular searches to ranges 0 to 0')
    coarse_search = traits.Int(argstr='-coarsesearch %d', units='degrees',
                              desc='coarse search delta angle')
    fine_search = traits.Int(argstr='-finesearch %d', units='degrees',
                            desc='fine search delta angle')
    schedule = File(exists=True, argstr='-schedule %s',
                    desc='replaces default schedule')
    ref_weight = File(exists=True, argstr='-refweight %s',
                     desc='File for reference weighting volume')
    in_weight = File(exists=True, argstr='-inweight %s',
                    desc='File for input weighting volume')
    no_clamp = traits.Bool(argstr='-noclamp',
                          desc='do not use intensity clamping')
    no_resample_blur = traits.Bool(argstr='-noresampblur',
                               desc='do not use blurring on downsampling')
    rigid2D = traits.Bool(argstr='-2D',
                          desc='use 2D rigid body mode - ignores dof')

    save_log = traits.Bool(desc='save to log file')
    verbose = traits.Int(argstr='-verbose %d',
                         desc='verbose mode, 0 is least')

    # BBR options
    wm_seg = File(
        argstr='-wmseg %s',
        desc='white matter segmentation volume needed by BBR cost function')
    wmcoords = File(
        argstr='-wmcoords %s',
        desc='white matter boundary coordinates for BBR cost function')
    wmnorms = File(
        argstr='-wmnorms %s',
        desc='white matter boundary normals for BBR cost function')
    fieldmap = File(
        argstr='-fieldmap %s',
        desc='fieldmap image in rads/s - must be already registered to the reference image')
    fieldmapmask = File(
        argstr='-fieldmapmask %s',
        desc='mask for fieldmap image')
    pedir = traits.Int(
        argstr='-pedir %d',
        desc='phase encode direction of EPI - 1/2/3=x/y/z & -1/-2/-3=-x/-y/-z')
    echospacing = traits.Float(
        argstr='-echospacing %f',
        desc='value of EPI echo spacing - units of seconds')
    bbrtype = traits.Enum(
        'signed', 'global_abs', 'local_abs',
        argstr='-bbrtype %s',
        desc='type of bbr cost function: signed [default], global_abs, local_abs')
    bbrslope = traits.Float(
        argstr='-bbrslope %f',
        desc='value of bbr slope')
    


class FLIRTOutputSpec(TraitedSpec):
    out_file = File(exists=True,
                   desc='path/name of registered file (if generated)')
    out_matrix_file = File(exists=True,
                           desc='path/name of calculated affine transform '
                         '(if generated)')
    out_log = File(desc='path/name of output log (if generated)')


class FLIRT(FSLCommand):
    """Use FSL FLIRT for coregistration.

    For complete details, see the `FLIRT Documentation.
    <http://www.fmrib.ox.ac.uk/fsl/flirt/index.html>`_

    To print out the command line help, use:
        fsl.FLIRT().inputs_help()

    Examples
    --------
    >>> from nipype.interfaces import fsl
    >>> from nipype.testing import example_data
    >>> flt = fsl.FLIRT(bins=640, cost_func='mutualinfo')
    >>> flt.inputs.in_file = example_data('structural.nii')
    >>> flt.inputs.reference = example_data('mni.nii')
    >>> flt.inputs.out_file = 'moved_subject.nii'
    >>> flt.inputs.out_matrix_file = 'subject_to_template.mat'
    >>> res = flt.run() #doctest: +SKIP

    """
    _cmd = 'flirt'
    input_spec = FLIRTInputSpec
    output_spec = FLIRTOutputSpec

    def _list_outputs(self):
        outputs = self.output_spec().get()
        outputs['out_file'] = self.inputs.out_file
        # Generate an out_file if one is not provided
        if not isdefined(outputs['out_file']):
            outputs['out_file'] = self._gen_fname(self.inputs.in_file,
                                                 suffix='_flirt')
        outputs['out_file'] = os.path.abspath(outputs['out_file'])

        outputs['out_matrix_file'] = self.inputs.out_matrix_file

        # Generate an out_matrix file if one is not provided
        if not isdefined(outputs['out_matrix_file']):
            outputs['out_matrix_file'] = self._gen_fname(self.inputs.in_file,
                                                   suffix='_flirt.mat',
                                                   change_ext=False)
        outputs['out_matrix_file'] = os.path.abspath(
            outputs['out_matrix_file'])

        if isdefined(self.inputs.save_log) and self.inputs.save_log:
            outputs['out_log'] = self.inputs.out_log
            # Generate an out_log file if one is not provided
            if not isdefined(outputs['out_log']):
                outputs['out_log'] = self._gen_fname(self.inputs.in_file,
                                                       suffix='_flirt.log',
                                                       change_ext=False)
            outputs['out_log'] = os.path.abspath(outputs['out_log'])
        return outputs

    def aggregate_outputs(self, runtime=None, needed_outputs=None):
        outputs = super(FLIRT, self).aggregate_outputs(
            runtime=runtime, needed_outputs=needed_outputs)
        if isdefined(self.inputs.save_log) and self.inputs.save_log:
            with open(outputs.out_log, "a") as text_file:
                text_file.write(runtime.stdout + '\n')
        return outputs

    def _parse_inputs(self, skip=None):
        skip = []

        if isdefined(self.inputs.save_log) and self.inputs.save_log:
            if not isdefined(self.inputs.verbose) or self.inputs.verbose == 0:
                self.inputs.verbose = 1

        skip.append('save_log')

        return super(FLIRT, self)._parse_inputs(skip=skip)

    def _gen_filename(self, name):
        if name in ('out_file', 'out_matrix_file'):
            return self._list_outputs()[name]
        else:
            return None


class ApplyXfmInputSpec(FLIRTInputSpec):
    apply_xfm = traits.Bool(
        True, argstr='-applyxfm', requires=['in_matrix_file'],
                     desc='apply transformation supplied by in_matrix_file', usedefault=True)


class ApplyXfm(FLIRT):
    """Currently just a light wrapper around FLIRT,
    with no modifications

    ApplyXfm is used to apply an existing tranform to an image


    Examples
    --------

    >>> import nipype.interfaces.fsl as fsl
    >>> from nipype.testing import example_data
    >>> applyxfm = fsl.ApplyXfm()
    >>> applyxfm.inputs.in_file = example_data('structural.nii')
    >>> applyxfm.inputs.in_matrix_file = example_data('trans.mat')
    >>> applyxfm.inputs.out_file = 'newfile.nii'
    >>> applyxfm.inputs.reference = example_data('mni.nii')
    >>> applyxfm.inputs.apply_xfm = True
    >>> result = applyxfm.run() # doctest: +SKIP

    """
    input_spec = ApplyXfmInputSpec


class MCFLIRTInputSpec(FSLCommandInputSpec):
    in_file = File(exists=True, position=0, argstr="-in %s", mandatory=True,
                   desc="timeseries to motion-correct")
    out_file = File(argstr='-out %s', genfile=True,
                    desc="file to write", hash_files=False)
    cost = traits.Enum(
        'mutualinfo', 'woods', 'corratio', 'normcorr', 'normmi', 'leastsquares',
                       argstr='-cost %s', desc="cost function to optimize")
    bins = traits.Int(argstr='-bins %d', desc="number of histogram bins")
    dof = traits.Int(
        argstr='-dof %d', desc="degrees of freedom for the transformation")
    ref_vol = traits.Int(argstr='-refvol %d', desc="volume to align frames to")
    scaling = traits.Float(
        argstr='-scaling %.2f', desc="scaling factor to use")
    smooth = traits.Float(
        argstr='-smooth %.2f', desc="smoothing factor for the cost function")
    rotation = traits.Int(
        argstr='-rotation %d', desc="scaling factor for rotation tolerances")
    stages = traits.Int(argstr='-stages %d',
                        desc="stages (if 4, perform final search with sinc interpolation")
    init = File(exists=True, argstr='-init %s',
                desc="inital transformation matrix")
    interpolation = traits.Enum("spline", "nn", "sinc", argstr="-%s_final",
                                desc="interpolation method for transformation")
    use_gradient = traits.Bool(
        argstr='-gdt', desc="run search on gradient images")
    use_contour = traits.Bool(
        argstr='-edge', desc="run search on contour images")
    mean_vol = traits.Bool(argstr='-meanvol', desc="register to mean volume")
    stats_imgs = traits.Bool(
        argstr='-stats', desc="produce variance and std. dev. images")
    save_mats = traits.Bool(
        argstr='-mats', desc="save transformation matrices")
    save_plots = traits.Bool(
        argstr='-plots', desc="save transformation parameters")
    save_rms = traits.Bool(
        argstr='-rmsabs -rmsrel', desc="save rms displacement parameters")
    ref_file = File(exists=True, argstr='-reffile %s',
                    desc="target image for motion correction")


class MCFLIRTOutputSpec(TraitedSpec):
    out_file = File(exists=True, desc="motion-corrected timeseries")
    variance_img = File(exists=True, desc="variance image")
    std_img = File(exists=True, desc="standard deviation image")
    mean_img = File(exists=True, desc="mean timeseries image")
    par_file = File(exists=True, desc="text-file with motion parameters")
    mat_file = OutputMultiPath(File(
        exists=True), desc="transformation matrices")
    rms_files = OutputMultiPath(File(exists=True),
                                desc="absolute and relative displacement parameters")


class MCFLIRT(FSLCommand):
    """Use FSL MCFLIRT to do within-modality motion correction.

    For complete details, see the `MCFLIRT Documentation.
    <http://www.fmrib.ox.ac.uk/fsl/mcflirt/index.html>`_

    Examples
    --------
    >>> from nipype.interfaces import fsl
    >>> from nipype.testing import example_data
    >>> mcflt = fsl.MCFLIRT(in_file=example_data('functional.nii'), cost='mutualinfo')
    >>> res = mcflt.run() # doctest: +SKIP

    """
    _cmd = 'mcflirt'
    input_spec = MCFLIRTInputSpec
    output_spec = MCFLIRTOutputSpec

    def _format_arg(self, name, spec, value):
        if name == "interpolation":
            if value == "trilinear":
                return ""
            else:
                return spec.argstr % value
        return super(MCFLIRT, self)._format_arg(name, spec, value)

    def _list_outputs(self):
        cwd = os.getcwd()
        outputs = self._outputs().get()

        outputs['out_file'] = self._gen_outfilename()

        if isdefined(self.inputs.stats_imgs) and self.inputs.stats_imgs:
            outputs['variance_img'] = self._gen_fname(outputs['out_file'] +
                                                      '_variance.ext', cwd=cwd)
            outputs['std_img'] = self._gen_fname(outputs['out_file'] +
                                                      '_sigma.ext', cwd=cwd)
            outputs['mean_img'] = self._gen_fname(outputs['out_file'] +
                                                      '_meanvol.ext', cwd=cwd)
        if isdefined(self.inputs.save_mats) and self.inputs.save_mats:
            _, filename = os.path.split(outputs['out_file'])
            matpathname = os.path.join(cwd, filename + '.mat')
            _, _, _, timepoints = load(self.inputs.in_file).get_shape()
            outputs['mat_file'] = []
            for t in range(timepoints):
                outputs['mat_file'].append(os.path.join(matpathname,
                                                        'MAT_%04d' % t))
        if isdefined(self.inputs.save_plots) and self.inputs.save_plots:
            # Note - if e.g. out_file has .nii.gz, you get .nii.gz.par,
            # which is what mcflirt does!
            outputs['par_file'] = outputs['out_file'] + '.par'
        if isdefined(self.inputs.save_rms) and self.inputs.save_rms:
            outfile = outputs['out_file']
            outputs['rms_files'] = [outfile + '_abs.rms', outfile + '_rel.rms']
        return outputs

    def _gen_filename(self, name):
        if name == 'out_file':
            return self._gen_outfilename()
        return None

    def _gen_outfilename(self):
        out_file = self.inputs.out_file
        if isdefined(out_file):
            out_file = os.path.realpath(out_file)
        if not isdefined(out_file) and isdefined(self.inputs.in_file):
            out_file = self._gen_fname(self.inputs.in_file,
                                       suffix='_mcf')
        return os.path.abspath(out_file)


class FNIRTInputSpec(FSLCommandInputSpec):
    ref_file = File(exists=True, argstr='--ref=%s', mandatory=True,
                    desc='name of reference image')
    in_file = File(exists=True, argstr='--in=%s', mandatory=True,
                  desc='name of input image')
    affine_file = File(exists=True, argstr='--aff=%s',
                       desc='name of file containing affine transform')
    inwarp_file = File(exists=True, argstr='--inwarp=%s',
                       desc='name of file containing initial non-linear warps')
    in_intensitymap_file = File(exists=True, argstr='--intin=%s',
                             desc='name of file/files containing initial intensity maping'
                                'usually generated by previos fnirt run')
    fieldcoeff_file = traits.Either(traits.Bool, File, argstr='--cout=%s',
                           desc='name of output file with field coefficients or true')
    warped_file = File(argstr='--iout=%s',
                       desc='name of output image', genfile=True, hash_files=False)
    field_file = traits.Either(traits.Bool, File,
                               argstr='--fout=%s',
                               desc='name of output file with field or true', hash_files=False)
    jacobian_file = traits.Either(traits.Bool, File,
                                  argstr='--jout=%s',
                                  desc='name of file for writing out the Jacobian'
                                  'of the field (for diagnostic or VBM purposes)', hash_files=False)
    modulatedref_file = traits.Either(traits.Bool, File,
                                      argstr='--refout=%s',
                                      desc='name of file for writing out intensity modulated'
                                      '--ref (for diagnostic purposes)', hash_files=False)
    out_intensitymap_file = traits.Either(traits.Bool, File,
                                      argstr='--intout=%s',
                                      desc='name of files for writing information pertaining '
                                          'to intensity mapping', hash_files=False)
    log_file = File(argstr='--logout=%s',
                             desc='Name of log-file', genfile=True, hash_files=False)
    config_file = traits.Either(
        traits.Enum("T1_2_MNI152_2mm", "FA_2_FMRIB58_1mm"), File(exists=True), argstr='--config=%s',
                       desc='Name of config file specifying command line arguments')
    refmask_file = File(exists=True, argstr='--refmask=%s',
                        desc='name of file with mask in reference space')
    inmask_file = File(exists=True, argstr='--inmask=%s',
                       desc='name of file with mask in input image space')
    skip_refmask = traits.Bool(
        argstr='--applyrefmask=0', xor=['apply_refmask'],
                              desc='Skip specified refmask if set, default false')
    skip_inmask = traits.Bool(argstr='--applyinmask=0', xor=['apply_inmask'],
                             desc='skip specified inmask if set, default false')
    apply_refmask = traits.List(
        traits.Enum(0, 1), argstr='--applyrefmask=%s', xor=['skip_refmask'],
              desc='list of iterations to use reference mask on (1 to use, 0 to skip)', sep=",")
    apply_inmask = traits.List(
        traits.Enum(0, 1), argstr='--applyinmask=%s', xor=['skip_inmask'],
              desc='list of iterations to use input mask on (1 to use, 0 to skip)', sep=",")
    skip_implicit_ref_masking = traits.Bool(argstr='--imprefm 0',
                                      desc='skip implicit masking  based on value'
                                            'in --ref image. Default = 0')
    skip_implicit_in_masking = traits.Bool(argstr='--impinm 0',
                                      desc='skip implicit masking  based on value'
                                           'in --in image. Default = 0')
    refmask_val = traits.Float(argstr='--imprefval=%f',
                              desc='Value to mask out in --ref image. Default =0.0')
    inmask_val = traits.Float(argstr='--impinval=%f',
                              desc='Value to mask out in --in image. Default =0.0')
    max_nonlin_iter = traits.List(traits.Int,
                                   argstr='--miter=%s',
                                   desc='Max # of non-linear iterations list, default [5, 5, 5, 5]', sep=",")
    subsampling_scheme = traits.List(traits.Int,
                                   argstr='--subsamp=%s',
                                   desc='sub-sampling scheme, list, default [4, 2, 1, 1]',
                                   sep=",")
    warp_resolution = traits.Tuple(traits.Int, traits.Int, traits.Int,
                                   argstr='--warpres=%d,%d,%d',
                                   desc='(approximate) resolution (in mm) of warp basis '
                                   'in x-, y- and z-direction, default 10, 10, 10')
    spline_order = traits.Int(argstr='--splineorder=%d',
                              desc='Order of spline, 2->Qadratic spline, 3->Cubic spline. Default=3')
    in_fwhm = traits.List(traits.Int, argstr='--infwhm=%s',
                           desc='FWHM (in mm) of gaussian smoothing kernel for input volume, default [6, 4, 2, 2]', sep=",")
    ref_fwhm = traits.List(traits.Int, argstr='--reffwhm=%s',
                           desc='FWHM (in mm) of gaussian smoothing kernel for ref volume, default [4, 2, 0, 0]', sep=",")
    regularization_model = traits.Enum('membrane_energy', 'bending_energy',
                                       argstr='--regmod=%s',
        desc='Model for regularisation of warp-field [membrane_energy bending_energy], default bending_energy')
    regularization_lambda = traits.List(traits.Float, argstr='--lambda=%s',
                desc='Weight of regularisation, default depending on --ssqlambda and --regmod '
                                         'switches. See user documetation.', sep=",")
    skip_lambda_ssq = traits.Bool(argstr='--ssqlambda 0',
                                  desc='If true, lambda is not weighted by current ssq, default false')
    jacobian_range = traits.Tuple(traits.Float, traits.Float,
                                  argstr='--jacrange=%f,%f',
                                  desc='Allowed range of Jacobian determinants, default 0.01, 100.0')
    derive_from_ref = traits.Bool(argstr='--refderiv',
                                  desc='If true, ref image is used to calculate derivatives. Default false')
    intensity_mapping_model = traits.Enum('none', 'global_linear', 'global_non_linear'
                                          'local_linear', 'global_non_linear_with_bias',
                                          'local_non_linear', argstr='--intmod=%s',
                                          desc='Model for intensity-mapping')
    intensity_mapping_order = traits.Int(argstr='--intorder=%d',
                                         desc='Order of poynomial for mapping intensities, default 5')
    biasfield_resolution = traits.Tuple(traits.Int, traits.Int, traits.Int,
                                        argstr='--biasres=%d,%d,%d',
                                        desc='Resolution (in mm) of bias-field modelling '
                                        'local intensities, default 50, 50, 50')
    bias_regularization_lambda = traits.Float(argstr='--biaslambda=%f',
                                              desc='Weight of regularisation for bias-field, default 10000')
    skip_intensity_mapping = traits.Bool(
        argstr='--estint=0', xor=['apply_intensity_mapping'],
                                         desc='Skip estimate intensity-mapping default false')
    apply_intensity_mapping = traits.List(
        traits.Enum(0, 1), argstr='--estint=%s', xor=['skip_intensity_mapping'],
                                        desc='List of subsampling levels to apply intensity mapping for (0 to skip, 1 to apply)', sep=",")
    hessian_precision = traits.Enum('double', 'float', argstr='--numprec=%s',
                                    desc='Precision for representing Hessian, double or float. Default double')


class FNIRTOutputSpec(TraitedSpec):
    fieldcoeff_file = File(exists=True, desc='file with field coefficients')
    warped_file = File(exists=True, desc='warped image')
    field_file = File(desc='file with warp field')
    jacobian_file = File(desc='file containing Jacobian of the field')
    modulatedref_file = File(desc='file containing intensity modulated --ref')
    out_intensitymap_file = File(
                        desc='file containing info pertaining to intensity mapping')
    log_file = File(desc='Name of log-file')


class FNIRT(FSLCommand):
    """Use FSL FNIRT for non-linear registration.

    Examples
    --------
    >>> from nipype.interfaces import fsl
    >>> from nipype.testing import example_data
    >>> fnt = fsl.FNIRT(affine_file=example_data('trans.mat'))
    >>> res = fnt.run(ref_file=example_data('mni.nii', in_file=example_data('structural.nii')) #doctest: +SKIP

    T1 -> Mni153

    >>> from nipype.interfaces import fsl
    >>> fnirt_mprage = fsl.FNIRT()
    >>> fnirt_mprage.inputs.in_fwhm = [8, 4, 2, 2]
    >>> fnirt_mprage.inputs.subsampling_scheme = [4, 2, 1, 1]

    Specify the resolution of the warps

    >>> fnirt_mprage.inputs.warp_resolution = (6, 6, 6)
    >>> res = fnirt_mprage.run(in_file='structural.nii', ref_file='mni.nii', warped_file='warped.nii', fieldcoeff_file='fieldcoeff.nii')#doctest: +SKIP

    We can check the command line and confirm that it's what we expect.

    >>> fnirt_mprage.cmdline  #doctest: +SKIP
    'fnirt --cout=fieldcoeff.nii --in=structural.nii --infwhm=8,4,2,2 --ref=mni.nii --subsamp=4,2,1,1 --warpres=6,6,6 --iout=warped.nii'

    """

    _cmd = 'fnirt'
    input_spec = FNIRTInputSpec
    output_spec = FNIRTOutputSpec

    filemap = {'warped_file': 'warped',
               'field_file': 'field',
               'jacobian_file': 'field_jacobian',
               'modulatedref_file': 'modulated',
               'out_intensitymap_file': 'intmap',
               'log_file': 'log.txt',
               'fieldcoeff_file': 'fieldwarp'}

    def _list_outputs(self):
        outputs = self.output_spec().get()
        for key, suffix in self.filemap.items():
            inval = getattr(self.inputs, key)
            change_ext = True
            if key in ['warped_file', 'log_file']:
                if suffix.endswith('.txt'):
                    change_ext = False
                if isdefined(inval):
                    outputs[key] = inval
                else:
                    outputs[key] = self._gen_fname(self.inputs.in_file,
                                                   suffix='_' + suffix,
                                                   change_ext=change_ext)
            elif isdefined(inval):
                if isinstance(inval, bool):
                    if inval:
                        outputs[key] = self._gen_fname(self.inputs.in_file,
                                                       suffix='_' + suffix,
                                                       change_ext=change_ext)
                else:
                    outputs[key] = os.path.abspath(inval)
        return outputs

    def _format_arg(self, name, spec, value):
        if name in self.filemap.keys():
            return spec.argstr % self._list_outputs()[name]
        return super(FNIRT, self)._format_arg(name, spec, value)

    def _gen_filename(self, name):
        if name in ['warped_file', 'log_file']:
            return self._list_outputs()[name]
        return None

    def write_config(self, configfile):
        """Writes out currently set options to specified config file

        XX TODO : need to figure out how the config file is written

        Parameters
        ----------
        configfile : /path/to/configfile
        """
        try:
            fid = open(configfile, 'w+')
        except IOError:
            print ('unable to create config_file %s' % (configfile))

        for item in self.inputs.get().items():
            fid.write('%s\n' % (item))
        fid.close()


class ApplyWarpInputSpec(FSLCommandInputSpec):
    in_file = File(exists=True, argstr='--in=%s',
                  mandatory=True,
                  desc='image to be warped')
    out_file = File(argstr='--out=%s', genfile=True,
                   desc='output filename', hash_files=False)
    ref_file = File(exists=True, argstr='--ref=%s',
                     mandatory=True,
                     desc='reference image')
    field_file = File(exists=True, argstr='--warp=%s',
                     desc='file containing warp field')
    abswarp = traits.Bool(argstr='--abs', xor=['relwarp'],
                          desc="treat warp field as absolute: x' = w(x)")
    relwarp = traits.Bool(argstr='--rel', xor=['abswarp'],
                          desc="treat warp field as relative: x' = x + w(x)")
    datatype = traits.Enum('char', 'short', 'int', 'float', 'double',
                           argstr='--datatype=%s',
                           desc='Force output data type [char short int float double].')
    supersample = traits.Bool(argstr='--super',
                              desc='intermediary supersampling of output, default is off')
    superlevel = traits.Either(traits.Enum('a'), traits.Int,
                               argstr='--superlevel=%s',
                desc="level of intermediary supersampling, a for 'automatic' or integer level. Default = 2")
    premat = File(exists=True, argstr='--premat=%s',
                  desc='filename for pre-transform (affine matrix)')
    postmat = File(exists=True, argstr='--postmat=%s',
                  desc='filename for post-transform (affine matrix)')
    mask_file = File(exists=True, argstr='--mask=%s',
                    desc='filename for mask image (in reference space)')
    interp = traits.Enum(
        'nn', 'trilinear', 'sinc', 'spline', argstr='--interp=%s',
                         desc='interpolation method')


class ApplyWarpOutputSpec(TraitedSpec):
    out_file = File(exists=True, desc='Warped output file')


class ApplyWarp(FSLCommand):
    """Use FSL's applywarp to apply the results of a FNIRT registration

    Examples
    --------
    >>> from nipype.interfaces import fsl
    >>> from nipype.testing import example_data
    >>> aw = fsl.ApplyWarp()
    >>> aw.inputs.in_file = example_data('structural.nii')
    >>> aw.inputs.ref_file = example_data('mni.nii')
    >>> aw.inputs.field_file = 'my_coefficients_filed.nii' #doctest: +SKIP
    >>> res = aw.run() #doctest: +SKIP


    """

    _cmd = 'applywarp'
    input_spec = ApplyWarpInputSpec
    output_spec = ApplyWarpOutputSpec

    def _format_arg(self, name, spec, value):
        if name == 'superlevel':
            return spec.argstr % str(value)
        return super(ApplyWarp, self)._format_arg(name, spec, value)

    def _list_outputs(self):
        outputs = self._outputs().get()
        if not isdefined(self.inputs.out_file):
            outputs['out_file'] = self._gen_fname(self.inputs.in_file,
                                             suffix='_warp')
        else:
            outputs['out_file'] = os.path.abspath(self.inputs.out_file)
        return outputs

    def _gen_filename(self, name):
        if name == 'out_file':
            return self._list_outputs()[name]
        return None


class SliceTimerInputSpec(FSLCommandInputSpec):
    in_file = File(exists=True, argstr='--in=%s',
                  mandatory=True, position=0,
                  desc='filename of input timeseries')
    out_file = File(argstr='--out=%s', genfile=True,
                   desc='filename of output timeseries', hash_files=False)
    index_dir = traits.Bool(argstr='--down',
              desc='slice indexing from top to bottom')
    time_repetition = traits.Float(argstr='--repeat=%f',
                                   desc='Specify TR of data - default is 3s')
    slice_direction = traits.Enum(1, 2, 3, argstr='--direction=%d',
                                  desc='direction of slice acquisition (x=1, y=2, z=3) - default is z')
    interleaved = traits.Bool(argstr='--odd',
                              desc='use interleaved acquisition')
    custom_timings = File(exists=True, argstr='--tcustom=%s',
                          desc='slice timings, in fractions of TR, range 0:1 (default is 0.5 = no shift)')
    global_shift = traits.Float(argstr='--tglobal',
                                desc='shift in fraction of TR, range 0:1 (default is 0.5 = no shift)')
    custom_order = File(exists=True, argstr='--ocustom=%s',
                        desc='filename of single-column custom interleave order file (first slice is referred to as 1 not 0)')


class SliceTimerOutputSpec(TraitedSpec):
    slice_time_corrected_file = File(
        exists=True, desc='slice time corrected file')


class SliceTimer(FSLCommand):
    """ use FSL slicetimer to perform slice timing correction.

    Examples
    --------
    >>> from nipype.interfaces import fsl
    >>> from nipype.testing import example_data
    >>> st = fsl.SliceTimer()
    >>> st.inputs.in_file = example_data('functional.nii')
    >>> st.inputs.interleaved = True
    >>> result = st.run() #doctest: +SKIP

    """

    _cmd = 'slicetimer'
    input_spec = SliceTimerInputSpec
    output_spec = SliceTimerOutputSpec

    def _list_outputs(self):
        outputs = self._outputs().get()
        out_file = self.inputs.out_file
        if not isdefined(out_file):
            out_file = self._gen_fname(self.inputs.in_file,
                                      suffix='_st')
        outputs['slice_time_corrected_file'] = os.path.abspath(out_file)
        return outputs

    def _gen_filename(self, name):
        if name == 'out_file':
            return self._list_outputs()['slice_time_corrected_file']
        return None


class SUSANInputSpec(FSLCommandInputSpec):
    in_file = File(exists=True, argstr='%s',
                   mandatory=True, position=1,
                   desc='filename of input timeseries')
    brightness_threshold = traits.Float(argstr='%.10f',
                                        position=2, mandatory=True,
                   desc='brightness threshold and should be greater than '
                        'noise level and less than contrast of edges to '
                        'be preserved.')
    fwhm = traits.Float(argstr='%.10f',
                        position=3, mandatory=True,
                        desc='fwhm of smoothing, in mm, gets converted using sqrt(8*log(2))')
    dimension = traits.Enum(3, 2, argstr='%d', position=4, usedefault=True,
                            desc='within-plane (2) or fully 3D (3)')
    use_median = traits.Enum(1, 0, argstr='%d', position=5, usedefault=True,
                        desc='whether to use a local median filter in the cases where single-point noise is detected')
    usans = traits.List(
        traits.Tuple(File(exists=True), traits.Float), maxlen=2,
                        argstr='', position=6, default=[], usedefault=True,
             desc='determines whether the smoothing area (USAN) is to be '
                  'found from secondary images (0, 1 or 2). A negative '
                  'value for any brightness threshold will auto-set the '
                  'threshold at 10% of the robust range')
    out_file = File(argstr='%s', position=-1, genfile=True,
                    desc='output file name', hash_files=False)


class SUSANOutputSpec(TraitedSpec):
    smoothed_file = File(exists=True, desc='smoothed output file')


class SUSAN(FSLCommand):
    """ use FSL SUSAN to perform smoothing

    Examples
    --------

    >>> from nipype.interfaces import fsl
    >>> from nipype.testing import example_data
    >>> print anatfile #doctest: +SKIP
    anatomical.nii #doctest: +SKIP
    >>> sus = fsl.SUSAN()
    >>> sus.inputs.in_file = example_data('structural.nii')
    >>> sus.inputs.brightness_threshold = 2000.0
    >>> sus.inputs.fwhm = 8.0
    >>> result = sus.run() #doctest: +SKIP
    """

    _cmd = 'susan'
    input_spec = SUSANInputSpec
    output_spec = SUSANOutputSpec

    def _format_arg(self, name, spec, value):
        if name == 'fwhm':
            return spec.argstr % (float(value) / np.sqrt(8 * np.log(2)))
        if name == 'usans':
            if not value:
                return '0'
            arglist = [str(len(value))]
            for filename, thresh in value:
                arglist.extend([filename, '%.10f' % thresh])
            return ' '.join(arglist)
        return super(SUSAN, self)._format_arg(name, spec, value)

    def _list_outputs(self):
        outputs = self._outputs().get()
        out_file = self.inputs.out_file
        if not isdefined(out_file):
            out_file = self._gen_fname(self.inputs.in_file,
                                      suffix='_smooth')
        outputs['smoothed_file'] = os.path.abspath(out_file)
        return outputs

    def _gen_filename(self, name):
        if name == 'out_file':
            return self._list_outputs()['smoothed_file']
        return None


class FUGUEInputSpec(FSLCommandInputSpec):
    in_file = File(exists=True, argstr='--in=%s',
                   desc='filename of input volume')
    unwarped_file = File(argstr='--unwarp=%s', genfile=True,
                         desc='apply unwarping and save as filename', hash_files=False)

    save_warped = traits.Bool(desc='apply forward warp and save')

    warped_file = File(argstr='--warp=%s', genfile=True,
                         desc='apply forward warp and save as filename', hash_files=False)

    phasemap_file = File(exists=True, argstr='--phasemap=%s',
                         desc='filename for input phase image')
    dwell_to_asym_ratio = traits.Float(argstr='--dwelltoasym=%.10f',
                                       desc='set the dwell to asym time ratio')
    dwell_time = traits.Float(argstr='--dwell=%.10f',
                              desc='set the EPI dwell time per phase-encode line - same as echo spacing - (sec)')
    asym_se_time = traits.Float(argstr='--asym=%.10f',
                                desc='set the fieldmap asymmetric spin echo time (sec)')
    fmap_out_file = File(argstr='--savefmap=%s',
                     desc='filename for saving fieldmap (rad/s)', hash_files=False)
    fmap_in_file = File(exists=True, argstr='--loadfmap=%s',
                        desc='filename for loading fieldmap (rad/s)')

    save_shift = traits.Bool(desc='output pixel shift volume')

    shift_out_file = traits.File(argstr='--saveshift=%s', genfile=True,
                           desc='filename for saving pixel shift volume', hash_files=False)

    shift_in_file = File(exists=True, argstr='--loadshift=%s',
                         desc='filename for reading pixel shift volume')
    median_2dfilter = traits.Bool(argstr='--median',
                                desc='apply 2D median filtering')
    despike_2dfilter = traits.Bool(argstr='--despike',
                                   desc='apply a 2D de-spiking filter')
    no_gap_fill = traits.Bool(argstr='--nofill',
                              desc='do not apply gap-filling measure to the fieldmap')
    no_extend = traits.Bool(argstr='--noextend',
                            desc='do not apply rigid-body extrapolation to the fieldmap')
    smooth2d = traits.Float(argstr='--smooth2=%.2f',
                            desc='apply 2D Gaussian smoothing of sigma N (in mm)')
    smooth3d = traits.Float(argstr='--smooth3=%.2f',
                            desc='apply 3D Gaussian smoothing of sigma N (in mm)')
    poly_order = traits.Int(argstr='--poly=%d',
                            desc='apply polynomial fitting of order N')
    fourier_order = traits.Int(argstr='--fourier=%d',
                               desc='apply Fourier (sinusoidal) fitting of order N')
    pava = traits.Bool(argstr='--pava',
                       desc='apply monotonic enforcement via PAVA')
    despike_theshold = traits.Float(argstr='--despikethreshold=%s',
                                    desc='specify the threshold for de-spiking (default=3.0)')
    unwarp_direction = traits.Enum('x', 'y', 'z', 'x-', 'y-', 'z-',
                                   argstr='--unwarpdir=%s',
                                   desc='specifies direction of warping (default y)')
    phase_conjugate = traits.Bool(argstr='--phaseconj',
                                  desc='apply phase conjugate method of unwarping')
    icorr = traits.Bool(argstr='--icorr', requires=['shift_in_file'],
                        desc='apply intensity correction to unwarping (pixel shift method only)')
    icorr_only = traits.Bool(argstr='--icorronly', requires=['unwarped_file'],
                             desc='apply intensity correction only')
    mask_file = File(exists=True, argstr='--mask=%s',
                     desc='filename for loading valid mask')
    save_unmasked_fmap = traits.Either(traits.Bool,
                                       traits.File,
                                       argstr='--unmaskfmap=%s',
                                       requires=['fmap_out_file'],
                                       desc='saves the unmasked fieldmap when using --savefmap', hash_files=False)
    save_unmasked_shift = traits.Either(traits.Bool,
                                       traits.File,
                                       argstr='--unmaskshift=%s',
                                       requires=['shift_out_file'],
                                       desc='saves the unmasked shiftmap when using --saveshift', hash_files=False)
    nokspace = traits.Bool(
        argstr='--nokspace', desc='do not use k-space forward warping')


class FUGUEOutputSpec(TraitedSpec):
    unwarped_file = File(exists=True, desc='unwarped file')
    shift_out_file = File(desc='voxel shift map file')
    warped_file = File(desc='warped file')


class FUGUE(FSLCommand):
    """Use FSL FUGUE to unwarp epi's with fieldmaps

    Examples
    --------

    Please insert examples for use of this command

    """

    _cmd = 'fugue'
    input_spec = FUGUEInputSpec
    output_spec = FUGUEOutputSpec

    def __init__(self, **kwargs):
        super(FUGUE, self).__init__(**kwargs)
        warn(
            'This interface has not been fully tested. Please report any failures.')

    def _parse_inputs(self, skip=None):
        skip = []
        if not isdefined(self.inputs.save_shift) or not self.inputs.save_shift:
            skip.append('shift_out_file')
        if not isdefined(self.inputs.save_warped) or not self.inputs.save_warped:
            skip.append('warped_file')
        else:
            skip.append('unwarped_file')

        return super(FUGUE, self)._parse_inputs(skip=skip)

    def _list_outputs(self):
        outputs = self._outputs().get()
        out_file = self.inputs.unwarped_file
        if not isdefined(out_file):
            out_file = self._gen_fname(self.inputs.in_file,
                                      suffix='_unwarped')
        outputs['unwarped_file'] = os.path.abspath(out_file)

        if isdefined(self.inputs.save_shift) and self.inputs.save_shift:
            shift_out = self.inputs.shift_out_file
            if not isdefined(shift_out):
                shift_out = self._gen_fname(
                    self.inputs.in_file, suffix='_shift')

            outputs['shift_out_file'] = os.path.abspath(shift_out)

        if isdefined(self.inputs.save_warped) and self.inputs.save_warped:
            warped_out = self.inputs.warped_file
            if not isdefined(warped_out):
                warped_out = self._gen_fname(
                    self.inputs.in_file, suffix='_fwdwarp')

            outputs['warped_file'] = os.path.abspath(warped_out)
            del outputs['unwarped_file']

        return outputs

    def _gen_filename(self, name):
        if name == 'unwarped_file':
            return self._list_outputs()['unwarped_file']

        if name == 'warped_file':
            return self._list_outputs()['warped_file']

        if name == 'shift_out_file':
            return self._list_outputs()['shift_out_file']

        return None


class PRELUDEInputSpec(FSLCommandInputSpec):
    complex_phase_file = File(exists=True, argstr='--complex=%s',
                              mandatory=True, xor=[
                                  'magnitude_file', 'phase_file'],
                              desc='complex phase input volume')
    magnitude_file = File(exists=True, argstr='--abs=%s',
                          mandatory=True,
                          xor=['complex_phase_file'],
                          desc='file containing magnitude image')
    phase_file = File(exists=True, argstr='--phase=%s',
                      mandatory=True,
                      xor=['complex_phase_file'],
                      desc='raw phase file')
    unwrapped_phase_file = File(genfile=True,
                                argstr='--unwrap=%s',
                                desc='file containing unwrapepd phase', hash_files=False)
    num_partitions = traits.Int(argstr='--numphasesplit=%d',
                                desc='number of phase partitions to use')
    labelprocess2d = traits.Bool(argstr='--labelslices',
                                 desc='does label processing in 2D (slice at a time)')
    process2d = traits.Bool(argstr='--slices',
                            xor=['labelprocess2d'],
                            desc='does all processing in 2D (slice at a time)')
    process3d = traits.Bool(argstr='--force3D',
                            xor=['labelprocess2d', 'process2d'],
                            desc='forces all processing to be full 3D')
    threshold = traits.Float(argstr='--thresh=%.10f',
                             desc='intensity threshold for masking')
    mask_file = File(exists=True, argstr='--mask=%s',
                     desc='filename of mask input volume')
    start = traits.Int(argstr='--start=%d',
                       desc='first image number to process (default 0)')
    end = traits.Int(argstr='--end=%d',
                     desc='final image number to process (default Inf)')
    savemask_file = File(argstr='--savemask=%s',
                         desc='saving the mask volume', hash_files=False)
    rawphase_file = File(argstr='--rawphase=%s',
                         desc='saving the raw phase output', hash_files=False)
    label_file = File(argstr='--labels=%s',
                      desc='saving the area labels output', hash_files=False)
    removeramps = traits.Bool(argstr='--removeramps',
                              desc='remove phase ramps during unwrapping')


class PRELUDEOutputSpec(TraitedSpec):
    unwrapped_phase_file = File(exists=True,
                                desc='unwrapped phase file')


class PRELUDE(FSLCommand):
    """Use FSL prelude to do phase unwrapping

    Examples
    --------

    Please insert examples for use of this command

    """
    input_spec = PRELUDEInputSpec
    output_spec = PRELUDEOutputSpec
    _cmd = 'prelude'

    def __init__(self, **kwargs):
        super(PRELUDE, self).__init__(**kwargs)
        warn('This has not been fully tested. Please report any failures.')

    def _list_outputs(self):
        outputs = self._outputs().get()
        out_file = self.inputs.unwrapped_phase_file
        if not isdefined(out_file):
            if isdefined(self.inputs.phase_file):
                out_file = self._gen_fname(self.inputs.phase_file,
                                           suffix='_unwrapped')
            elif isdefined(self.inputs.complex_phase_file):
                out_file = self._gen_fname(self.inputs.complex_phase_file,
                                           suffix='_phase_unwrapped')
        outputs['unwrapped_phase_file'] = os.path.abspath(out_file)
        return outputs

    def _gen_filename(self, name):
        if name == 'unwrapped_phase_file':
            return self._list_outputs()['unwrapped_phase_file']
        return None


class FIRSTInputSpec(FSLCommandInputSpec):
    in_file = File(exists=True, mandatory=True, position=-2,
                  argstr='-i %s',
                  desc='input data file')
    out_file = File('segmented', usedefault=True, mandatory=True, position=-1,
                  argstr='-o %s',
                  desc='output data file', hash_files=False)
    verbose = traits.Bool(argstr='-v', position=1,
        desc="Use verbose logging.")
    brain_extracted = traits.Bool(argstr='-b', position=2,
        desc="Input structural image is already brain-extracted")
    no_cleanup = traits.Bool(argstr='-d', position=3,
        desc="Input structural image is already brain-extracted")
    method = traits.Enum('auto', 'fast', 'none',
                         xor=['method_as_numerical_threshold'],
                         argstr='-m', position=4,
        desc=("Method must be one of auto, fast, none, or it can be entered "
              "using the 'method_as_numerical_threshold' input"))
    method_as_numerical_threshold = traits.Float(argstr='-m', position=4,
        desc=("Specify a numerical threshold value or use the 'method' input "
              "to choose auto, fast, or none"))
    list_of_specific_structures = traits.List(traits.Str, argstr='-s %s',
                                              sep=',', position=5, minlen=1,
        desc='Runs only on the specified structures (e.g. L_Hipp, R_Hipp'
                          'L_Accu, R_Accu, L_Amyg, R_Amyg'
                          'L_Caud, R_Caud, L_Pall, R_Pall'
                          'L_Puta, R_Puta, L_Thal, R_Thal, BrStem')
    affine_file = File(exists=True, position=6,
                  argstr='-a %s',
                  desc=('Affine matrix to use (e.g. img2std.mat) (does not '
                        're-run registration)'))


class FIRSTOutputSpec(TraitedSpec):
    vtk_surfaces = OutputMultiPath(File(exists=True),
          desc='VTK format meshes for each subcortical region')
    bvars = OutputMultiPath(File(exists=True),
          desc='bvars for each subcortical region')
    original_segmentations = File(exists=True,
          desc=('3D image file containing the segmented regions as integer '
                'values. Uses CMA labelling'))
    segmentation_file = File(exists=True,
          desc='4D image file containing a single volume per segmented region')


class FIRST(FSLCommand):
    """Use FSL's run_first_all command to segment subcortical volumes

    http://www.fmrib.ox.ac.uk/fsl/first/index.html

    Examples
    --------

    >>> from nipype.interfaces import fsl
    >>> first = fsl.FIRST()
    >>> first.inputs.in_file = 'structural.nii'
    >>> first.inputs.out_file = 'segmented.nii'
    >>> res = first.run() #doctest: +SKIP

    """

    _cmd = 'run_first_all'
    input_spec = FIRSTInputSpec
    output_spec = FIRSTOutputSpec

    def _list_outputs(self):
        outputs = self.output_spec().get()

        if isdefined(self.inputs.list_of_specific_structures):
            structures = self.inputs.list_of_specific_structures
        else:
            structures = ['L_Hipp', 'R_Hipp',
                          'L_Accu', 'R_Accu',
                          'L_Amyg', 'R_Amyg',
                          'L_Caud', 'R_Caud',
                          'L_Pall', 'R_Pall',
                          'L_Puta', 'R_Puta',
                          'L_Thal', 'R_Thal',
                          'BrStem']
        outputs['original_segmentations'] = \
                                      self._gen_fname('original_segmentations')
        outputs['segmentation_file'] = self._gen_fname('segmentation_file')
        outputs['vtk_surfaces'] = self._gen_mesh_names('vtk_surfaces',
                                                       structures)
        outputs['bvars'] = self._gen_mesh_names('bvars', structures)
        return outputs

    def _gen_fname(self, name):
        path, outname, ext = split_filename(self.inputs.out_file)
        if name == 'original_segmentations':
            return op.abspath(outname + '_all_fast_origsegs.nii.gz')
        if name == 'segmentation_file':
            return op.abspath(outname + '_all_fast_firstseg.nii.gz')
        return None

    def _gen_mesh_names(self, name, structures):
        path, prefix, ext = split_filename(self.inputs.out_file)
        if name == 'vtk_surfaces':
            vtks = list()
            for struct in structures:
                vtk = prefix + '-' + struct + '_first.vtk'
            vtks.append(op.abspath(vtk))
            return vtks
        if name == 'bvars':
            bvars = list()
            for struct in structures:
                bvar = prefix + '-' + struct + '_first.bvars'
            bvars.append(op.abspath(bvar))
            return bvars
        return None<|MERGE_RESOLUTION|>--- conflicted
+++ resolved
@@ -413,15 +413,9 @@
     # XXX What is the difference between 'cost' and 'searchcost'?  Are
     # these both necessary or do they map to the same variable.
     cost_func = traits.Enum('mutualinfo', 'corratio', 'normcorr', 'normmi',
-<<<<<<< HEAD
-                             'leastsq', 'labeldiff','bbr',
-                             argstr='-searchcost %s',
-                             desc='cost function')
-=======
-                            'leastsq', 'labeldiff',
+                            'leastsq', 'labeldiff','bbr',
                             argstr='-searchcost %s',
                             desc='cost function')
->>>>>>> ea909c7f
     uses_qform = traits.Bool(argstr='-usesqform',
                              desc='initialize using sform or qform')
     display_init = traits.Bool(argstr='-displayinit',
