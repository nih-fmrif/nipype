--- conflicted
+++ resolved
@@ -391,16 +391,10 @@
     source_image_smoothing = traits.Float(field='eoptions.smosrc',
                                           desc='source smoothing')
     template_image_smoothing = traits.Float(field='eoptions.smoref',
-<<<<<<< HEAD
                                             desc='template smoothing')
     affine_regularization_type = traits.Enum('mni', 'size', 'none',
                                              field='eoptions.regtype',
                                              desc='mni, size, none')
-=======
-                                            desc='template smoothing (opt)')
-    affine_regularization_type = traits.Enum('mni', 'size', 'none', field='eoptions.regtype',
-                                              desc='mni, size, none (opt)')
->>>>>>> 0e1b4976
     DCT_period_cutoff = traits.Float(field='eoptions.cutoff',
                                      desc='Cutoff of for DCT bases')
     nonlinear_iterations = traits.Int(field='eoptions.nits',
